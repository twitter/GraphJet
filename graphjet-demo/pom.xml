<project xmlns="http://maven.apache.org/POM/4.0.0" xmlns:xsi="http://www.w3.org/2001/XMLSchema-instance"
  xsi:schemaLocation="http://maven.apache.org/POM/4.0.0 http://maven.apache.org/maven-v4_0_0.xsd">
  <modelVersion>4.0.0</modelVersion>

  <parent>
    <groupId>com.twitter</groupId>
    <artifactId>graphjet</artifactId>
<<<<<<< HEAD
    <version>1.0.11-SNAPSHOT</version>
=======
    <version>1.0.12-SNAPSHOT</version>
>>>>>>> ea68640b
  </parent>

  <groupId>com.twitter</groupId>
  <artifactId>graphjet-demo</artifactId>
<<<<<<< HEAD
  <version>1.0.11-SNAPSHOT</version>
=======
  <version>1.0.12-SNAPSHOT</version>
>>>>>>> ea68640b
  <packaging>jar</packaging>
  <name>GraphJet Demo</name>
  <description>GraphJet is a real-time graph processing library: demo of core graph library</description>
  <url>http://graphjet.io</url>

  <dependencies>
    <dependency>
      <groupId>junit</groupId>
      <artifactId>junit</artifactId>
      <version>4.12</version>
      <scope>test</scope>
    </dependency>
    <dependency>
      <groupId>com.twitter</groupId>
      <artifactId>graphjet-core</artifactId>
<<<<<<< HEAD
      <version>1.0.11-SNAPSHOT</version>
=======
      <version>1.0.12-SNAPSHOT</version>
>>>>>>> ea68640b
    </dependency>
    <dependency>
      <groupId>com.twitter</groupId>
      <artifactId>graphjet-adapters</artifactId>
<<<<<<< HEAD
      <version>1.0.11-SNAPSHOT</version>
=======
      <version>1.0.12-SNAPSHOT</version>
>>>>>>> ea68640b
    </dependency>
    <dependency>
      <groupId>org.twitter4j</groupId>
      <artifactId>twitter4j-core</artifactId>
      <version>4.0.4</version>
    </dependency>
    <dependency>
      <groupId>org.twitter4j</groupId>
      <artifactId>twitter4j-stream</artifactId>
      <version>4.0.4</version>
    </dependency>
    <dependency>
      <groupId>org.eclipse.jetty</groupId>
      <artifactId>jetty-server</artifactId>
      <version>9.3.11.v20160721</version>
    </dependency>
    <dependency>
      <groupId>org.eclipse.jetty</groupId>
      <artifactId>jetty-servlet</artifactId>
      <version>9.3.11.v20160721</version>
    </dependency>
    <dependency>
      <groupId>args4j</groupId>
      <artifactId>args4j</artifactId>
      <version>2.32</version>
    </dependency>
  </dependencies>
</project><|MERGE_RESOLUTION|>--- conflicted
+++ resolved
@@ -5,20 +5,12 @@
   <parent>
     <groupId>com.twitter</groupId>
     <artifactId>graphjet</artifactId>
-<<<<<<< HEAD
-    <version>1.0.11-SNAPSHOT</version>
-=======
-    <version>1.0.12-SNAPSHOT</version>
->>>>>>> ea68640b
+    <version>1.0.13-SNAPSHOT</version>
   </parent>
 
   <groupId>com.twitter</groupId>
   <artifactId>graphjet-demo</artifactId>
-<<<<<<< HEAD
-  <version>1.0.11-SNAPSHOT</version>
-=======
-  <version>1.0.12-SNAPSHOT</version>
->>>>>>> ea68640b
+  <version>1.0.13-SNAPSHOT</version>
   <packaging>jar</packaging>
   <name>GraphJet Demo</name>
   <description>GraphJet is a real-time graph processing library: demo of core graph library</description>
@@ -34,20 +26,12 @@
     <dependency>
       <groupId>com.twitter</groupId>
       <artifactId>graphjet-core</artifactId>
-<<<<<<< HEAD
-      <version>1.0.11-SNAPSHOT</version>
-=======
-      <version>1.0.12-SNAPSHOT</version>
->>>>>>> ea68640b
+      <version>1.0.13-SNAPSHOT</version>
     </dependency>
     <dependency>
       <groupId>com.twitter</groupId>
       <artifactId>graphjet-adapters</artifactId>
-<<<<<<< HEAD
-      <version>1.0.11-SNAPSHOT</version>
-=======
-      <version>1.0.12-SNAPSHOT</version>
->>>>>>> ea68640b
+      <version>1.0.13-SNAPSHOT</version>
     </dependency>
     <dependency>
       <groupId>org.twitter4j</groupId>
