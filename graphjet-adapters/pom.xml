--- conflicted
+++ resolved
@@ -5,20 +5,12 @@
   <parent>
     <groupId>com.twitter</groupId>
     <artifactId>graphjet</artifactId>
-<<<<<<< HEAD
-    <version>1.0.11-SNAPSHOT</version>
-=======
-    <version>1.0.12-SNAPSHOT</version>
->>>>>>> ea68640b
+    <version>1.0.13-SNAPSHOT</version>
   </parent>
 
   <groupId>com.twitter</groupId>
   <artifactId>graphjet-adapters</artifactId>
-<<<<<<< HEAD
-  <version>1.0.11-SNAPSHOT</version>
-=======
-  <version>1.0.12-SNAPSHOT</version>
->>>>>>> ea68640b
+  <version>1.0.13-SNAPSHOT</version>
   <packaging>jar</packaging>
   <name>GraphJet Adapters</name>
   <description>GraphJet is a real-time graph processing library: adapters for other graph systems</description>
@@ -34,11 +26,7 @@
     <dependency>
       <groupId>com.twitter</groupId>
       <artifactId>graphjet-core</artifactId>
-<<<<<<< HEAD
-      <version>1.0.11-SNAPSHOT</version>
-=======
-      <version>1.0.12-SNAPSHOT</version>
->>>>>>> ea68640b
+      <version>1.0.13-SNAPSHOT</version>
     </dependency>
     <dependency>
       <groupId>com.twitter</groupId>
