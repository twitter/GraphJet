--- conflicted
+++ resolved
@@ -5,20 +5,12 @@
   <parent>
     <groupId>com.twitter</groupId>
     <artifactId>graphjet</artifactId>
-<<<<<<< HEAD
     <version>1.0.9-SNAPSHOT</version>
-=======
-    <version>1.0.7-SNAPSHOT</version>
->>>>>>> 29c605b6
   </parent>
 
   <groupId>com.twitter</groupId>
   <artifactId>graphjet-adapters</artifactId>
-<<<<<<< HEAD
   <version>1.0.9-SNAPSHOT</version>
-=======
-  <version>1.0.7-SNAPSHOT</version>
->>>>>>> 29c605b6
   <packaging>jar</packaging>
   <name>GraphJet Adapters</name>
   <description>GraphJet is a real-time graph processing library: adapters for other graph systems</description>
@@ -34,11 +26,7 @@
     <dependency>
       <groupId>com.twitter</groupId>
       <artifactId>graphjet-core</artifactId>
-<<<<<<< HEAD
       <version>1.0.9-SNAPSHOT</version>
-=======
-      <version>1.0.7-SNAPSHOT</version>
->>>>>>> 29c605b6
     </dependency>
     <dependency>
       <groupId>com.twitter</groupId>
