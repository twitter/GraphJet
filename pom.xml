<project xmlns="http://maven.apache.org/POM/4.0.0" xmlns:xsi="http://www.w3.org/2001/XMLSchema-instance"
  xsi:schemaLocation="http://maven.apache.org/POM/4.0.0 http://maven.apache.org/maven-v4_0_0.xsd">
  <modelVersion>4.0.0</modelVersion>

  <groupId>com.twitter</groupId>
  <artifactId>graphjet</artifactId>
<<<<<<< HEAD
  <version>1.0.9-SNAPSHOT</version>
=======
  <version>1.0.10-SNAPSHOT</version>
>>>>>>> bcd18d41
  <packaging>pom</packaging>

  <name>graphjet</name>
  <description>GraphJet is a real-time graph processing library</description>
  <url>http://graphjet.io</url>

  <licenses>
    <license>
      <name>The Apache Software License, Version 2.0</name>
      <url>http://www.apache.org/licenses/LICENSE-2.0.txt</url>
    </license>
  </licenses>

  <developers>
    <developer>
      <name>Aneesh Sharma</name>
      <email>aneesh@twitter.com</email>
      <organization>Twitter</organization>
      <organizationUrl>http://www.twitter.com</organizationUrl>
    </developer>
    <developer>
      <name>Jerry Jiang</name>
      <email>jjiang@twitter.com</email>
      <organization>Twitter</organization>
      <organizationUrl>http://www.twitter.com</organizationUrl>
    </developer>
    <developer>
      <name>Praveen Bommannavar</name>
      <email>praveen@twitter.com</email>
      <organization>Twitter</organization>
      <organizationUrl>http://www.twitter.com</organizationUrl>
    </developer>
  </developers>

  <scm>
    <connection>scm:git:git://github.com/twitter/graphjet.git</connection>
    <developerConnection>scm:git:ssh://github.com:twitter/graphjet.git</developerConnection>
    <url>http://github.com/twitter/graphjet/tree/master</url>
  </scm>

  <properties>
    <project.build.sourceEncoding>UTF-8</project.build.sourceEncoding>
  </properties>

  <build>
    <plugins>
      <plugin>
        <groupId>org.apache.maven.plugins</groupId>
        <artifactId>maven-compiler-plugin</artifactId>
        <version>3.5.1</version>
        <configuration>
          <source>1.8</source>
          <target>1.8</target>
        </configuration>
      </plugin>
      <plugin>
        <groupId>org.apache.maven.plugins</groupId>
        <artifactId>maven-surefire-plugin</artifactId>
        <version>2.19.1</version>
        <configuration>
          <forkMode>always</forkMode>
          <argLine>-Xmx1024m</argLine>
        </configuration>
      </plugin>
      <plugin>
        <groupId>org.apache.maven.plugins</groupId>
        <artifactId>maven-source-plugin</artifactId>
        <version>2.2.1</version>
        <executions>
          <execution>
            <id>attach-sources</id>
            <goals>
              <goal>jar-no-fork</goal>
            </goals>
          </execution>
        </executions>
      </plugin>
      <plugin>
        <groupId>org.apache.maven.plugins</groupId>
        <artifactId>maven-javadoc-plugin</artifactId>
        <version>2.9.1</version>
        <executions>
          <execution>
            <id>attach-javadocs</id>
            <goals>
              <goal>jar</goal>
            </goals>
            <configuration>
              <additionalparam>-Xdoclint:none</additionalparam>
            </configuration>
          </execution>
        </executions>
      </plugin>
    </plugins>
  </build>

  <modules>
    <module>graphjet-core</module>
    <module>graphjet-adapters</module>
    <module>graphjet-demo</module>
  </modules>

</project><|MERGE_RESOLUTION|>--- conflicted
+++ resolved
@@ -4,11 +4,7 @@
 
   <groupId>com.twitter</groupId>
   <artifactId>graphjet</artifactId>
-<<<<<<< HEAD
-  <version>1.0.9-SNAPSHOT</version>
-=======
   <version>1.0.10-SNAPSHOT</version>
->>>>>>> bcd18d41
   <packaging>pom</packaging>
 
   <name>graphjet</name>
