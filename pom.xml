--- conflicted
+++ resolved
@@ -100,21 +100,6 @@
       </plugin>
     </plugins>
   </build>
-<<<<<<< HEAD
-<distributionManagement>
-    <repository>
-        <id>artifactory-snapshot</id>
-        <name>Apache Release Distribution Repository</name>
-        <url>https://artifactory.twitter.biz/libs-releases-local</url>
-    </repository>
-    <snapshotRepository>
-        <id>artifactory-snapshot</id>
-        <name>twitter</name>
-        <url>https://artifactory.twitter.biz/libs-releases-local</url>
-    </snapshotRepository>
-</distributionManagement>
-=======
->>>>>>> 9861bd2b
   <modules>
     <module>graphjet-core</module>
     <module>graphjet-adapters</module>
