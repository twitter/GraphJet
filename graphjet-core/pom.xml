--- conflicted
+++ resolved
@@ -10,11 +10,7 @@
 
   <groupId>com.twitter</groupId>
   <artifactId>graphjet-core</artifactId>
-<<<<<<< HEAD
   <version>1.1.5-SNAPSHOT</version>
-=======
-  <version>1.1.4-SNAPSHOT</version>
->>>>>>> 823283ae
   <packaging>jar</packaging>
   <name>GraphJet Core</name>
   <description>GraphJet is a real-time graph processing library: core graph library and recommendation algorithms</description>
