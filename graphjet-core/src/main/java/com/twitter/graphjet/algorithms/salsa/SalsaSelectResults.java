/**
 * Copyright 2016 Twitter. All rights reserved.
 *
 * Licensed under the Apache License, Version 2.0 (the "License");
 * you may not use this file except in compliance with the License.
 * You may obtain a copy of the License at
 *
 *    http://www.apache.org/licenses/LICENSE-2.0
 *
 * Unless required by applicable law or agreed to in writing, software
 * distributed under the License is distributed on an "AS IS" BASIS,
 * WITHOUT WARRANTIES OR CONDITIONS OF ANY KIND, either express or implied.
 * See the License for the specific language governing permissions and
 * limitations under the License.
 */


package com.twitter.graphjet.algorithms.salsa;

import java.util.Collections;
import java.util.HashMap;
import java.util.List;
import java.util.Map;
import java.util.PriorityQueue;

import com.google.common.collect.Lists;

import org.slf4j.Logger;
import org.slf4j.LoggerFactory;

import com.twitter.graphjet.algorithms.ConnectingUsersWithMetadata;
import com.twitter.graphjet.algorithms.NodeInfo;
import com.twitter.graphjet.algorithms.RecommendationInfo;
import com.twitter.graphjet.algorithms.RecommendationRequest;
import com.twitter.graphjet.algorithms.TweetIDMask;
import com.twitter.graphjet.algorithms.counting.tweet.TweetRecommendationInfo;
import com.twitter.graphjet.bipartite.api.LeftIndexedBipartiteGraph;
import com.twitter.graphjet.hashing.SmallArrayBasedLongToDoubleMap;

import it.unimi.dsi.fastutil.longs.LongArrayList;

/**
 * This class selects the top recommendations from a SALSA run.
 */
public class SalsaSelectResults<T extends LeftIndexedBipartiteGraph> {
  private static final Logger LOG = LoggerFactory.getLogger("graph");
  private static final TweetIDMask TWEET_ID_MASK = new TweetIDMask();

  private final CommonInternalState<T> salsaInternalState;
  private final SalsaStats salsaStats;

  /**
   * Default constructor that requires a {@link CommonInternalState} populated with visited
   * information to extract recommendations.
   *
   * @param salsaInternalState  is the state populated with visited information
   */
  public SalsaSelectResults(CommonInternalState<T> salsaInternalState) {
    this.salsaInternalState = salsaInternalState;
    this.salsaStats = salsaInternalState.getSalsaStats();
  }

  /**
   * Picks the top-k visited nodes in SALSA.
   */
  public SalsaResponse pickTopNodes() {
    int maxNumResults = Math.min(salsaInternalState.getSalsaRequest().getMaxNumResults(),
      RecommendationRequest.MAX_RECOMMENDATION_RESULTS);
    PriorityQueue<NodeInfo> topResults = new PriorityQueue<NodeInfo>(maxNumResults);

    int numFilteredNodes = 0;
    for (NodeInfo nodeInfo : salsaInternalState.getVisitedRightNodes().values()) {
      if (salsaInternalState.getSalsaRequest().filterResult(
        nodeInfo.getValue(),
        nodeInfo.getSocialProofs())
      ) {
        numFilteredNodes++;
        continue;
      }
      nodeInfo.setWeight(
          nodeInfo.getWeight() / salsaInternalState.getSalsaStats().getNumRHSVisits());
      addResultToPriorityQueue(topResults, nodeInfo, maxNumResults);
    }

    List<RecommendationInfo> outputResults =
        Lists.newArrayListWithCapacity(topResults.size());

    byte[] validSocialProofs = salsaInternalState.getSalsaRequest().getSocialProofTypes();

    while (!topResults.isEmpty()) {
      NodeInfo nodeInfo = topResults.poll();
      outputResults.add(
        new TweetRecommendationInfo(
          TWEET_ID_MASK.restore(nodeInfo.getValue()),
          nodeInfo.getWeight(),
          pickTopSocialProofs(nodeInfo.getSocialProofs(), validSocialProofs)));
    }
    Collections.reverse(outputResults);

    salsaStats.setNumRightNodesFiltered(numFilteredNodes);
    salsaStats.setNumRightNodesReached(salsaInternalState.getVisitedRightNodes().size());

    LOG.info("SALSA: after running iterations for request_id = "
        + salsaInternalState.getSalsaRequest().getQueryNode()
        + ", we get numSeedNodes = "
        + salsaStats.getNumSeedNodes()
        + ", numDirectNeighbors = "
        + salsaStats.getNumDirectNeighbors()
        + ", numRHSVisits = "
        + salsaStats.getNumRHSVisits()
        + ", numRightNodesReached = "
        + salsaStats.getNumRightNodesReached()
        + ", numRightNodesFiltered = "
        + salsaStats.getNumRightNodesFiltered()
        + ", minVisitsPerRightNode = "
        + salsaStats.getMinVisitsPerRightNode()
        + ", maxVisitsPerRightNode = "
        + salsaStats.getMaxVisitsPerRightNode()
        + ", numOutputResults = "
        + outputResults.size()
    );

    return new SalsaResponse(outputResults, salsaStats);
  }

  /**
   * Pick the top social proofs for each RHS node
   */
  private Map<Byte, ConnectingUsersWithMetadata> pickTopSocialProofs(
    SmallArrayBasedLongToDoubleMap[] socialProofs,
    byte[] validSocialProofs
  ) {
    Map<Byte, ConnectingUsersWithMetadata> results = new HashMap<Byte, ConnectingUsersWithMetadata>();
    int length = validSocialProofs.length;

    for (int i = 0; i < length; i++) {
      SmallArrayBasedLongToDoubleMap socialProof = socialProofs[validSocialProofs[i]];
      if (socialProof != null) {
        if (socialProof.size() > 1) {
          socialProof.sort();
        }

<<<<<<< HEAD
        socialProof.trim(socialProof.size());
        results.put((byte) i, new Pair<LongList, LongList>(
=======
        socialProof.trim(maxSocialProofSize);
        results.put((byte) i, new ConnectingUsersWithMetadata(
>>>>>>> e3998d0a
          new LongArrayList(socialProof.keys()),
          new LongArrayList(socialProof.metadata())
        ));
      }
    }
    return results;
  }

  private void addResultToPriorityQueue(
      PriorityQueue<NodeInfo> topResults,
      NodeInfo nodeInfo,
      int maxNumResults) {
    if (topResults.size() < maxNumResults) {
      topResults.add(nodeInfo);
    } else if (nodeInfo.getWeight() > topResults.peek().getWeight()) {
      topResults.poll();
      topResults.add(nodeInfo);
    }
  }
}<|MERGE_RESOLUTION|>--- conflicted
+++ resolved
@@ -140,13 +140,8 @@
           socialProof.sort();
         }
 
-<<<<<<< HEAD
         socialProof.trim(socialProof.size());
-        results.put((byte) i, new Pair<LongList, LongList>(
-=======
-        socialProof.trim(maxSocialProofSize);
         results.put((byte) i, new ConnectingUsersWithMetadata(
->>>>>>> e3998d0a
           new LongArrayList(socialProof.keys()),
           new LongArrayList(socialProof.metadata())
         ));
