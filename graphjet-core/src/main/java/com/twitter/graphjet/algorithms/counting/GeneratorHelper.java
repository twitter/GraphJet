--- conflicted
+++ resolved
@@ -41,15 +41,8 @@
   /**
    * Pick the top social proofs for each RHS node
    */
-<<<<<<< HEAD
-  public static Map<Byte, Pair<LongList, LongList>> pickTopSocialProofs(
-    SmallArrayBasedLongToDoubleMap[] socialProofs
-  ) {
-=======
   public static Map<Byte, ConnectingUsersWithMetadata> pickTopSocialProofs(
-    SmallArrayBasedLongToDoubleMap[] socialProofs,
-    int maxSocialProofSize) {
->>>>>>> e3998d0a
+    SmallArrayBasedLongToDoubleMap[] socialProofs){
 
     Map<Byte, ConnectingUsersWithMetadata> results = new HashMap<>();
 
@@ -59,13 +52,9 @@
         if (socialProof.size() > 1) {
           socialProof.sort();
         }
-<<<<<<< HEAD
+
         socialProof.trim(socialProof.size());
-        results.put((byte)i, new Pair<LongList, LongList>(
-=======
-        socialProof.trim(maxSocialProofSize);
         results.put((byte)i, new ConnectingUsersWithMetadata(
->>>>>>> e3998d0a
           new LongArrayList(socialProof.keys()),
           new LongArrayList(socialProof.metadata())
         ));
