/**
 * Copyright 2016 Twitter. All rights reserved.
 *
 * Licensed under the Apache License, Version 2.0 (the "License");
 * you may not use this file except in compliance with the License.
 * You may obtain a copy of the License at
 *
 *    http://www.apache.org/licenses/LICENSE-2.0
 *
 * Unless required by applicable law or agreed to in writing, software
 * distributed under the License is distributed on an "AS IS" BASIS,
 * WITHOUT WARRANTIES OR CONDITIONS OF ANY KIND, either express or implied.
 * See the License for the specific language governing permissions and
 * limitations under the License.
 */


package com.twitter.graphjet.algorithms.counting;

<<<<<<< HEAD
import java.util.Collections;
import java.util.List;
import java.util.PriorityQueue;
=======
import java.util.*;
>>>>>>> 0dfe3451

import com.google.common.collect.Lists;

import com.twitter.graphjet.algorithms.NodeInfo;
import com.twitter.graphjet.algorithms.RecommendationInfo;
import com.twitter.graphjet.algorithms.RecommendationRequest;
import com.twitter.graphjet.algorithms.RecommendationType;
import com.twitter.graphjet.algorithms.TweetIDMask;
import com.twitter.graphjet.algorithms.TweetRecommendationInfo;
<<<<<<< HEAD

public final class TopSecondDegreeByCountTweetRecsGenerator {
=======
import com.twitter.graphjet.hashing.SmallArrayBasedLongToDoubleMap;

import it.unimi.dsi.fastutil.longs.LongArrayList;
import it.unimi.dsi.fastutil.longs.LongList;
import it.unimi.dsi.fastutil.longs.LongOpenHashSet;
import it.unimi.dsi.fastutil.longs.LongSet;

public final class TopSecondDegreeByCountTweetRecsGenerator {
  private static final int MIN_USER_SOCIAL_PROOF_SIZE = 1;

  private TopSecondDegreeByCountTweetRecsGenerator() {
  }
  /**
   * Pick the top social proofs for each RHS node
   */
  private static Map<Byte, LongList> pickTopSocialProofs(
    SmallArrayBasedLongToDoubleMap[] socialProofs,
    byte[] validSocialProofs,
    int maxSocialProofSize
  ) {
    Map<Byte, LongList> results = new HashMap<Byte, LongList>();
    int length = validSocialProofs.length;

    for (int i = 0; i < length; i++) {
      SmallArrayBasedLongToDoubleMap socialProof = socialProofs[validSocialProofs[i]];
      if (socialProof != null) {
        if (socialProof.size() > 1) {
          socialProof.sort();
        }

        socialProof.trim(maxSocialProofSize);
        results.put(validSocialProofs[i], new LongArrayList(socialProof.keys()));
      }
    }
    return results;
  }

  private static void addResultToPriorityQueue(
    PriorityQueue<NodeInfo> topResults,
    NodeInfo nodeInfo,
    int maxNumResults
  ) {
    if (topResults.size() < maxNumResults) {
      topResults.add(nodeInfo);
    } else if (nodeInfo.getWeight() > topResults.peek().getWeight()) {
      topResults.poll();
      topResults.add(nodeInfo);
    }
  }

  private static boolean isTweetSocialProofOnly(
    SmallArrayBasedLongToDoubleMap[] socialProofs,
    int tweetSocialProofType
  ) {
    boolean lessThan = true;
    for (int i = 0; i < socialProofs.length; i++) {
      if (i != tweetSocialProofType && socialProofs[i] != null) {
        lessThan = false;
        break;
      }
    }

    return lessThan;
  }

  private static boolean isLessThanMinUserSocialProofSize(
    SmallArrayBasedLongToDoubleMap[] socialProofs,
    int minUserSocialProofSize
  ) {
    boolean lessThan = true;
    for (int i = 0; i < socialProofs.length; i++) {
      if (socialProofs[i] != null && socialProofs[i].size() >= minUserSocialProofSize) {
        lessThan = false;
        break;
      }
    }

    return lessThan;
  }

  private static boolean socialProofUnionSizeLessThanMin(
    SmallArrayBasedLongToDoubleMap[] socialProofs,
    int minUserSocialProofSize,
    Set<byte[]> socialProofTypeUnions
  ) {
    boolean lessThan = true;
    long socialProofSizeSum = 0;

    outerloop:
    for (byte[] socialProofTypeUnion: socialProofTypeUnions) {
      socialProofSizeSum = 0;
      for (byte socialProofType: socialProofTypeUnion) {
        if (socialProofs[socialProofType] != null) {
          socialProofSizeSum += socialProofs[socialProofType].size();
          if (socialProofSizeSum >= minUserSocialProofSize) {
            lessThan = false;
            break outerloop;
          }
        }
      }
    }

    return lessThan;
  }

  private static boolean isLessThanMinUserSocialProofSizeCombined(
    SmallArrayBasedLongToDoubleMap[] socialProofs,
    int minUserSocialProofSize,
    Set<byte[]> socialProofTypeUnions
  ) {
    boolean lessThan = true;
    if (socialProofTypeUnions.isEmpty() ||
        // check if the size of any social proof union is greater than minUserSocialProofSize before dedupping
        socialProofUnionSizeLessThanMin(socialProofs, minUserSocialProofSize, socialProofTypeUnions)
    ) {
      return lessThan;
    }

    LongSet uniqueNodes = new LongOpenHashSet(minUserSocialProofSize);

    outerloop:
    for (byte[] socialProofTypeUnion: socialProofTypeUnions) {
      // Clear removes all elements, but does not change the size of the set.
      // Thus, we only use one LongOpenHashSet with at most a size of 2*minUserSocialProofSize
      uniqueNodes.clear();
      for (byte socialProofType: socialProofTypeUnion) {
        if (socialProofs[socialProofType] != null) {
          for (int i = 0; i < socialProofs[socialProofType].size(); i++) {
            uniqueNodes.add(socialProofs[socialProofType].keys()[i]);
            if (uniqueNodes.size() >= minUserSocialProofSize) {
              lessThan = false;
              break outerloop;
            }
          }
        }
      }
    }

    return lessThan;
  }

>>>>>>> 0dfe3451
  /**
   * Return tweet recommendations
   *
   * @param request       topSecondDegreeByCount request
   * @param nodeInfoList  a list of node info containing engagement social proof and weights
   * @return a list of tweet recommendations
   */
  public static List<RecommendationInfo> generateTweetRecs(
    TopSecondDegreeByCountRequest request,
    List<NodeInfo> nodeInfoList
  ) {
    int maxNumResults = request.getMaxNumResultsByType().containsKey(RecommendationType.TWEET)
      ? Math.min(request.getMaxNumResultsByType().get(RecommendationType.TWEET),
                 RecommendationRequest.MAX_RECOMMENDATION_RESULTS)
      : RecommendationRequest.DEFAULT_RECOMMENDATION_RESULTS;

    PriorityQueue<NodeInfo> topResults = new PriorityQueue<NodeInfo>(maxNumResults);

    int minUserSocialProofSize =
      request.getMinUserSocialProofSizes().containsKey(RecommendationType.TWEET)
        ? request.getMinUserSocialProofSizes().get(RecommendationType.TWEET)
        : RecommendationRequest.DEFAULT_MIN_USER_SOCIAL_PROOF_SIZE;

    // handling specific rules of tweet recommendations
    for (NodeInfo nodeInfo : nodeInfoList) {
<<<<<<< HEAD
      if (GeneratorUtils.isTweetSocialProofOnly(nodeInfo.getSocialProofs(), 4 /* tweet social proof type */)) {
        continue;
      }
      if (GeneratorUtils.isLessThantMinUserSocialProofSize(
        nodeInfo.getSocialProofs(),
        minUserSocialProofSize)
=======
      // do not return tweet recommendations with only Tweet social proofs.
      if (isTweetSocialProofOnly(nodeInfo.getSocialProofs(), 4 /* tweet social proof type */)) {
        continue;
      }
      // do not return if size of each social proof is less than minUserSocialProofSize.
      if (isLessThanMinUserSocialProofSize(nodeInfo.getSocialProofs(), minUserSocialProofSize) &&
          // do not return if size of each social proof union is less than minUserSocialProofSize.
          isLessThanMinUserSocialProofSizeCombined(
            nodeInfo.getSocialProofs(), minUserSocialProofSize, request.getSocialProofTypeUnions()
          )
>>>>>>> 0dfe3451
      ) {
        continue;
      }
      GeneratorUtils.addResultToPriorityQueue(topResults, nodeInfo, maxNumResults);
    }

    byte[] validSocialProofs = request.getSocialProofTypes();
    int maxSocialProofSize = request.getMaxUserSocialProofSize();

    List<RecommendationInfo> outputResults =
      Lists.newArrayListWithCapacity(topResults.size());
    while (!topResults.isEmpty()) {
      NodeInfo nodeInfo = topResults.poll();
      outputResults.add(
        new TweetRecommendationInfo(
          TweetIDMask.restore(nodeInfo.getValue()),
          nodeInfo.getWeight(),
                GeneratorUtils.pickTopSocialProofs(nodeInfo.getSocialProofs(), validSocialProofs, maxSocialProofSize)));
    }
    Collections.reverse(outputResults);

    return outputResults;
  }
}<|MERGE_RESOLUTION|>--- conflicted
+++ resolved
@@ -17,13 +17,7 @@
 
 package com.twitter.graphjet.algorithms.counting;
 
-<<<<<<< HEAD
-import java.util.Collections;
-import java.util.List;
-import java.util.PriorityQueue;
-=======
 import java.util.*;
->>>>>>> 0dfe3451
 
 import com.google.common.collect.Lists;
 
@@ -33,10 +27,6 @@
 import com.twitter.graphjet.algorithms.RecommendationType;
 import com.twitter.graphjet.algorithms.TweetIDMask;
 import com.twitter.graphjet.algorithms.TweetRecommendationInfo;
-<<<<<<< HEAD
-
-public final class TopSecondDegreeByCountTweetRecsGenerator {
-=======
 import com.twitter.graphjet.hashing.SmallArrayBasedLongToDoubleMap;
 
 import it.unimi.dsi.fastutil.longs.LongArrayList;
@@ -178,7 +168,6 @@
     return lessThan;
   }
 
->>>>>>> 0dfe3451
   /**
    * Return tweet recommendations
    *
@@ -204,14 +193,6 @@
 
     // handling specific rules of tweet recommendations
     for (NodeInfo nodeInfo : nodeInfoList) {
-<<<<<<< HEAD
-      if (GeneratorUtils.isTweetSocialProofOnly(nodeInfo.getSocialProofs(), 4 /* tweet social proof type */)) {
-        continue;
-      }
-      if (GeneratorUtils.isLessThantMinUserSocialProofSize(
-        nodeInfo.getSocialProofs(),
-        minUserSocialProofSize)
-=======
       // do not return tweet recommendations with only Tweet social proofs.
       if (isTweetSocialProofOnly(nodeInfo.getSocialProofs(), 4 /* tweet social proof type */)) {
         continue;
@@ -222,7 +203,6 @@
           isLessThanMinUserSocialProofSizeCombined(
             nodeInfo.getSocialProofs(), minUserSocialProofSize, request.getSocialProofTypeUnions()
           )
->>>>>>> 0dfe3451
       ) {
         continue;
       }
