--- conflicted
+++ resolved
@@ -137,10 +137,7 @@
     SmallArrayBasedLongToDoubleMap[] socialProofs,
     byte[] validSocialProofTypes,
     int minUserSocialProofSize) {
-<<<<<<< HEAD
-=======
 
->>>>>>> de6128f0
     long authorId = getAuthorId(socialProofs);
 
     for (byte validSocialProofType: validSocialProofTypes) {
@@ -148,11 +145,7 @@
         int minUserSocialProofThreshold = minUserSocialProofSize;
         if (authorId != -1 &&
           // Skip tweet author social proof because its size can be only one
-<<<<<<< HEAD
-          validSocialProofType != RecommendationRequest.AUTHOR_SOCIAL_PROOF_TYPE &&
-=======
             validSocialProofType != RecommendationRequest.AUTHOR_SOCIAL_PROOF_TYPE &&
->>>>>>> de6128f0
           socialProofs[validSocialProofType].contains(authorId)) {
           minUserSocialProofThreshold += 1;
         }
