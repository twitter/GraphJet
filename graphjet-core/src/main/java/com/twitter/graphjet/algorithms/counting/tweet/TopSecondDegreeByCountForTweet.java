--- conflicted
+++ resolved
@@ -137,29 +137,7 @@
 
     NodeInfo nodeInfo;
     if (!super.visitedRightNodes.containsKey(rightNode)) {
-<<<<<<< HEAD
-      int metadataSize = RecommendationType.METADATASIZE.getValue();
-
-      int[][] nodeMetadata = new int[metadataSize][];
-
-      for (int i = 0; i < metadataSize; i++) {
-        IntArrayIterator metadataIterator =
-          (IntArrayIterator) ((NodeMetadataMultiSegmentIterator)edgeIterator).getRightNodeMetadata((byte) i);
-
-        int numOfMetadata = metadataIterator.size();
-
-        if (numOfMetadata > 0 && numOfMetadata < MaxNumMetadata) {
-          int[] metadata = new int[numOfMetadata];
-          int j = 0;
-          while (metadataIterator.hasNext()) {
-            metadata[j++] = metadataIterator.nextInt();
-          }
-          nodeMetadata[i] = metadata;
-        }
-      }
-=======
       int[][] nodeMetadata = collectNodeMetadata(edgeIterator);
->>>>>>> de6128f0
 
       nodeInfo = new NodeInfo(rightNode, nodeMetadata, 0.0, maxSocialProofTypeSize);
       super.visitedRightNodes.put(rightNode, nodeInfo);
