--- conflicted
+++ resolved
@@ -105,20 +105,12 @@
     );
   }
 
-<<<<<<< HEAD
-=======
-
->>>>>>> de6128f0
   private int[][] collectNodeMetadata(EdgeIterator edgeIterator) {
     int metadataSize = RecommendationType.METADATASIZE.getValue();
     int[][] nodeMetadata = new int[metadataSize][];
     for (int i = 0; i < metadataSize; i++) {
       IntArrayIterator metadataIterator =
           (IntArrayIterator) ((NodeMetadataMultiSegmentIterator)edgeIterator).getRightNodeMetadata((byte) i);
-<<<<<<< HEAD
-
-=======
->>>>>>> de6128f0
       int numOfMetadata = metadataIterator.size();
       if (numOfMetadata > 0 && numOfMetadata <= MAX_NUM_METADATA) {
         int[] metadata = new int[numOfMetadata];
@@ -145,10 +137,6 @@
     NodeInfo nodeInfo;
     if (!super.visitedRightNodes.containsKey(rightNode)) {
       int[][] nodeMetadata = collectNodeMetadata(edgeIterator);
-<<<<<<< HEAD
-=======
-
->>>>>>> de6128f0
       nodeInfo = new NodeInfo(rightNode, nodeMetadata, 0.0, maxSocialProofTypeSize);
       super.visitedRightNodes.put(rightNode, nodeInfo);
     } else {
