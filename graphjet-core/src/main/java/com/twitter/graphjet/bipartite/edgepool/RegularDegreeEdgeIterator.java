--- conflicted
+++ resolved
@@ -17,7 +17,6 @@
 
 package com.twitter.graphjet.bipartite.edgepool;
 
-import com.twitter.graphjet.bipartite.api.EdgeMetadataIntIterator;
 import com.twitter.graphjet.bipartite.api.ReadOnlyIntIterator;
 import com.twitter.graphjet.bipartite.api.ReusableNodeIntIterator;
 import com.twitter.graphjet.bipartite.api.WithEdgeMetadataIntIterator;
@@ -27,11 +26,7 @@
  * meant to be reusable via the resetForIndex method.
  */
 public class RegularDegreeEdgeIterator extends ReadOnlyIntIterator
-<<<<<<< HEAD
-                                       implements EdgeMetadataIntIterator, ReusableNodeIntIterator {
-=======
                                        implements WithEdgeMetadataIntIterator, ReusableNodeIntIterator {
->>>>>>> 428982ea
   protected final RegularDegreeEdgePool regularDegreeEdgePool;
   protected int position;
   protected int degree;
@@ -74,11 +69,7 @@
 
   @Override
   public long currentMetadata() {
-<<<<<<< HEAD
-    return regularDegreeEdgePool.getEdgeMetadata(position, currentEdge - 1);
-=======
     return regularDegreeEdgePool.getNumberedEdgeMetadata(position, currentEdge - 1);
->>>>>>> 428982ea
   }
 
   @Override
