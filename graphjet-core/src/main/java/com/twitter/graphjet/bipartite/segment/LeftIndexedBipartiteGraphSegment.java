/**
 * Copyright 2016 Twitter. All rights reserved.
 *
 * Licensed under the Apache License, Version 2.0 (the "License");
 * you may not use this file except in compliance with the License.
 * You may obtain a copy of the License at
 *
 *    http://www.apache.org/licenses/LICENSE-2.0
 *
 * Unless required by applicable law or agreed to in writing, software
 * distributed under the License is distributed on an "AS IS" BASIS,
 * WITHOUT WARRANTIES OR CONDITIONS OF ANY KIND, either express or implied.
 * See the License for the specific language governing permissions and
 * limitations under the License.
 */


package com.twitter.graphjet.bipartite.segment;

import java.util.Random;

import com.google.common.base.Preconditions;

import com.twitter.graphjet.bipartite.api.DynamicBipartiteGraph;
import com.twitter.graphjet.bipartite.api.EdgeIterator;
import com.twitter.graphjet.bipartite.api.EdgeTypeMask;
import com.twitter.graphjet.bipartite.api.LeftIndexedBipartiteGraph;
import com.twitter.graphjet.bipartite.api.OptimizableBipartiteGraphSegment;
import com.twitter.graphjet.bipartite.api.ReusableNodeIntIterator;
import com.twitter.graphjet.bipartite.api.ReusableNodeRandomIntIterator;
import com.twitter.graphjet.bipartite.edgepool.EdgePool;
import com.twitter.graphjet.hashing.LongToInternalIntBiMap;
import com.twitter.graphjet.stats.Counter;
import com.twitter.graphjet.stats.StatsReceiver;

/**
 * A graph segment is a bounded portion of the graph with a cap on the number of nodes and edges
 * one can store in it. This class abstracts away the logic of maintain common indexes for all
 * bipartite graph segments and in particular it is transparent to the kind of edge pools used
 * for the actual segment. A client can plug in the kind of pools it wants to use for the left
 * and right side.
 * <p/>
 * The way the graph segment here works is via having separate edge pools for left and right side
 * adjacency lists. These pools hold all the logic of addition/deletion/retrieval of edges with the
 * role of this class being to maintain a mapping from the incoming long ids for nodes to ints.
 * This allows the edge pools to deal only with ints, hence reducing the memory usage a lot since
 * edges take up most of the memory. The transformation being long to ints however does impose a
 * limit on how many id's we can store in a segment, and this is constraint mentioned above.
 * <p/>
 * This class is thread-safe even though it does not do any locking: it achieves this by leveraging
 * the assumptions stated below and using a "memory barrier" between writes and reads to sync
 * updates.
 *
 * Here are the client assumptions needed to enable lock-free read/writes:
 * 1. There is a SINGLE writer thread -- this is extremely important as we don't lock during writes.
 * 2. Readers are OK reading stale data, i.e. if even if a reader thread arrives after the writer
 * thread started doing a write, the update is NOT guaranteed to be available to it.
 *
 * This class enables lock-free read/writes by guaranteeing the following:
 * 1. The writes that are done are always "safe", i.e. in no time during the writing do they leave
 *    things in a state such that a reader would either encounter an exception or do wrong
 *    computation.
 * 2. After a write is done, it is explicitly "published" such that a reader that arrives after
 *    the published write it would see updated data.
 *
 * The way this works is as follows: suppose we have some linked objects X, Y and Z that need to be
 * maintained in a consistent state. First, our setup ensures that the reader is _only_ allowed to
 * access these in a linear manner as follows: read X -> read Y -> read Z. Then, we ensure that the
 * writer behavior is to write (safe, atomic) updates to each of these in the exact opposite order:
 * write Z --flush--> write Y --flush--> write X.
 *
 * Note that the flushing ensures that if a reader sees Y then it _must_ also see the updated Z,
 * and if sees X then it _must_ also see the updated Y and Z. Further, each update itself is safe.
 * For instance, a reader can safely access an updated Z even if X and Y are not updated since the
 * updated information will only be accessible through the updated X and Y (the converse though is
 * NOT true). Together, this ensures that the reader accesses to the objects are always consistent
 * with each other and safe to access by the reader.
 */
public abstract class LeftIndexedBipartiteGraphSegment implements
  LeftIndexedBipartiteGraph,
  DynamicBipartiteGraph,
  ReusableLeftIndexedBipartiteGraphSegment,
  OptimizableBipartiteGraphSegment {
  private final int maxNumberOfEdges;

  // The timestamp at which this segment was created
  private final long creationTimeInMillis;

  // This object contains ALL the reader-accessible data
  private final LeftIndexedReaderAccessibleInfoProvider leftIndexedReaderAccessibleInfoProvider;

  protected final EdgeTypeMask edgeTypeMask;

  // Writes and subsequent reads across this will cross the memory barrier
  protected volatile int currentNumEdges = 0;
  protected final StatsReceiver statsReceiver;

  protected final Counter numEdgesCounter;
  /**
   * The constructor tries to reserve most of the memory that is needed for the graph.
   *
   * @param expectedNumLeftNodes                          is the expected number of left nodes that
   *                                                      would be inserted in the segment
   * @param expectedNumRightNodes                         is the expected number of right nodes that
   *                                                      would be inserted in the segment
   * @param maxNumberOfEdges                              is the maximum number of edges to keep in
   *                                                      the segment
   * @param leftIndexedReaderAccessibleInfoProvider       provides the
   *                                                      {@link LeftIndexedReaderAccessibleInfo}
   *                                                      that encapsulates all the info that a
   *                                                      reader of the segment would access
   * @param edgeTypeMask                                  is the mask to encode edge type into
   *                                                      integer node id
   * @param statsReceiver                                 tracks the internal stats
   */
  public LeftIndexedBipartiteGraphSegment(
      int expectedNumLeftNodes,
      int expectedNumRightNodes,
      int maxNumberOfEdges,
      LeftIndexedReaderAccessibleInfoProvider leftIndexedReaderAccessibleInfoProvider,
      EdgeTypeMask edgeTypeMask,
      StatsReceiver statsReceiver) {
    Preconditions.checkArgument(expectedNumLeftNodes > 0, "Need to have at least one left node!");
    Preconditions.checkArgument(expectedNumRightNodes > 0, "Need to have at least one right node!");
    this.maxNumberOfEdges = maxNumberOfEdges;
    this.creationTimeInMillis = System.currentTimeMillis();
    this.edgeTypeMask = edgeTypeMask;
    this.statsReceiver = statsReceiver;
    this.numEdgesCounter = this.statsReceiver.counter("numEdges");
    this.leftIndexedReaderAccessibleInfoProvider = leftIndexedReaderAccessibleInfoProvider;
  }

  /**
   * Provide an iterator over left node edges for the left node pool. Note that the edges are still
   * internal id's as stored in the pool.
   * @return a new iterator
   */
  public abstract ReusableNodeIntIterator initializeLeftNodeEdgesIntIterator();

  /**
   * Provide an iterator to randomly sample left node edges for the left node pool. Note that the
   * edges are still internal id's as stored in the pool.
   * @return a new iterator
   */
  public abstract ReusableNodeRandomIntIterator initializeLeftNodeEdgesRandomIntIterator();

  /**
   * Provide an iterator to convert left node internal id's to longs for the left node pool.
   * @return a new iterator
   */
  public abstract ReusableInternalIdToLongIterator initializeLeftInternalIdToLongIterator();

  /**
   * Provide an iterator to convert right node internal id's to longs for the right node pool.
   * @return a new iterator
   */
  public abstract ReusableInternalIdToLongIterator initializeRightInternalIdToLongIterator();

  protected EdgePool getLeftNodeEdgePool() {
    return leftIndexedReaderAccessibleInfoProvider
        .getLeftIndexedReaderAccessibleInfo().getLeftNodeEdgePool();
  }

  protected int crossMemoryBarrier() {
    return currentNumEdges;
  }

  public int getCurrentNumEdges() {
    return currentNumEdges;
  }

  public int getMaxNumEdges() {
    return maxNumberOfEdges;
  }

  public long getCreationTimeInMillis() { return creationTimeInMillis; }

  @Override
  public void addEdge(long leftNode, long rightNode, byte edgeType, long edgeMetadata) {
    // We need to the nodes to the map at the very top since once we write an edge, we need to be
    // able to find it's corresponding external id. On the other hand, if a reader finds an id in
    // the map it still won't be able to get to the edges till the edge is written so this is safe.
    // The following gets the internal id's and add the nodes if they're not already in there.
    int leftNodeInternalId = leftIndexedReaderAccessibleInfoProvider
          .getLeftIndexedReaderAccessibleInfo().addLeftNode(leftNode);
    int rightNodeInternalId = leftIndexedReaderAccessibleInfoProvider
            .getLeftIndexedReaderAccessibleInfo().addRightNode(rightNode);

    // At this point there is an internal memory barrier deep inside LeftIndexedReaderAccessibleInfo
    // so that node mappings are visible if the edge is visible

    // Now we can add the edge
    updateEdgePool(leftNodeInternalId, rightNodeInternalId, edgeType, edgeMetadata);

    // Finally, explicitly flush the edge write so that the edge is visible to the readers
    currentNumEdges++;

    numEdgesCounter.incr();
  }

  protected void updateEdgePool(
    int leftNodeInternalId,
    int rightNodeInternalId,
<<<<<<< HEAD
    byte edgeType
=======
    byte edgeType,
    long edgeMetadata
>>>>>>> 0dc5b73d
  ) {
    // First we add the edges to the left pool so that it is ready to be accessed
    leftIndexedReaderAccessibleInfoProvider
      .getLeftIndexedReaderAccessibleInfo().getLeftNodeEdgePool().addEdge(
<<<<<<< HEAD
      leftNodeInternalId, edgeTypeMask.encode(rightNodeInternalId, edgeType));
=======
      leftNodeInternalId, edgeTypeMask.encode(rightNodeInternalId, edgeType), edgeMetadata);
>>>>>>> 0dc5b73d
  }

  @Override
  public void removeEdge(long leftNode, long rightNode) {
    throw new UnsupportedOperationException("The remove operation is currently not supported");
  }

  @Override
  public int getLeftNodeDegree(long leftNode) {
    int dummy = crossMemoryBarrier();
    int leftNodeIndex = leftIndexedReaderAccessibleInfoProvider
        .getLeftIndexedReaderAccessibleInfo().getIndexForLeftNode(leftNode);
    if (leftNodeIndex == -1) {
      return 0;
    }
    return leftIndexedReaderAccessibleInfoProvider
        .getLeftIndexedReaderAccessibleInfo().getLeftNodeEdgePool().getNodeDegree(leftNodeIndex);
  }

  @Override
  public EdgeIterator getLeftNodeEdges(long leftNode) {
    int dummy = crossMemoryBarrier();
    return getLeftNodeEdges(leftNode,
        initializeLeftNodeEdgesIntIterator(),
        initializeLeftInternalIdToLongIterator());
  }

  @Override
  public EdgeIterator getLeftNodeEdges(
      long leftNode,
      ReusableNodeIntIterator leftNodeEdgeIterator,
      ReusableInternalIdToLongIterator leftInternalIdToLongIterator) {
    int dummy = crossMemoryBarrier();
    int leftNodeIndex = leftIndexedReaderAccessibleInfoProvider
        .getLeftIndexedReaderAccessibleInfo().getIndexForLeftNode(leftNode);
    if (leftNodeIndex == -1) {
      return null;
    }
    return leftInternalIdToLongIterator.resetWithIntIterator(
        leftIndexedReaderAccessibleInfoProvider
            .getLeftIndexedReaderAccessibleInfo().getLeftNodeEdgePool().getNodeEdges(
            leftNodeIndex,
            leftNodeEdgeIterator));
  }

  @Override
  public EdgeIterator getRandomLeftNodeEdges(long leftNode, int numSamples, Random random) {
    // Hopefully branch prediction should make this really cheap as it'll always be false!
    int dummy = crossMemoryBarrier();
    return getRandomLeftNodeEdges(
        leftNode, numSamples, random,
        initializeLeftNodeEdgesRandomIntIterator(), initializeLeftInternalIdToLongIterator());
  }

  @Override
  public EdgeIterator getRandomLeftNodeEdges(
      long leftNode,
      int numSamples,
      Random random,
      ReusableNodeRandomIntIterator leftNodeEdgeRandomIterator,
      ReusableInternalIdToLongIterator leftInternalIdToLongIterator) {
    int dummy = crossMemoryBarrier();
    int leftNodeIndex = leftIndexedReaderAccessibleInfoProvider
        .getLeftIndexedReaderAccessibleInfo().getIndexForLeftNode(leftNode);
    // Hopefully branch prediction should make the memory barrier check really cheap as it'll
    // always be false!
    if (leftNodeIndex == -1) {
      return null;
    }
    return leftInternalIdToLongIterator.resetWithIntIterator(
        leftIndexedReaderAccessibleInfoProvider
            .getLeftIndexedReaderAccessibleInfo().getLeftNodeEdgePool().getRandomNodeEdges(
            leftNodeIndex,
            numSamples,
            random,
            leftNodeEdgeRandomIterator));
  }

  public LeftIndexedReaderAccessibleInfoProvider getLeftIndexedReaderAccessibleInfoProvider() {
    return leftIndexedReaderAccessibleInfoProvider;
  }

  public double getLeftNodeEdgePoolFillPercentage() {
    return leftIndexedReaderAccessibleInfoProvider
        .getLeftIndexedReaderAccessibleInfo().getLeftNodeEdgePool().getFillPercentage();
  }

  public LongToInternalIntBiMap getRightNodesToIndexBiMap() {
    return leftIndexedReaderAccessibleInfoProvider
        .getLeftIndexedReaderAccessibleInfo().getRightNodesToIndexBiMap();
  }

  public LongToInternalIntBiMap getLeftNodesToIndexBiMap() {
    return leftIndexedReaderAccessibleInfoProvider
        .getLeftIndexedReaderAccessibleInfo().getLeftNodesToIndexBiMap();
  }
}<|MERGE_RESOLUTION|>--- conflicted
+++ resolved
@@ -201,21 +201,13 @@
   protected void updateEdgePool(
     int leftNodeInternalId,
     int rightNodeInternalId,
-<<<<<<< HEAD
-    byte edgeType
-=======
     byte edgeType,
     long edgeMetadata
->>>>>>> 0dc5b73d
   ) {
     // First we add the edges to the left pool so that it is ready to be accessed
     leftIndexedReaderAccessibleInfoProvider
       .getLeftIndexedReaderAccessibleInfo().getLeftNodeEdgePool().addEdge(
-<<<<<<< HEAD
-      leftNodeInternalId, edgeTypeMask.encode(rightNodeInternalId, edgeType));
-=======
       leftNodeInternalId, edgeTypeMask.encode(rightNodeInternalId, edgeType), edgeMetadata);
->>>>>>> 0dc5b73d
   }
 
   @Override
