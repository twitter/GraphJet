--- conflicted
+++ resolved
@@ -20,11 +20,7 @@
 import java.util.List;
 
 import com.twitter.graphjet.bipartite.api.EdgeIterator;
-<<<<<<< HEAD
-import com.twitter.graphjet.bipartite.api.EdgeMetadataIntIterator;
-=======
 import com.twitter.graphjet.bipartite.api.WithEdgeMetadataIntIterator;
->>>>>>> 428982ea
 import com.twitter.graphjet.bipartite.api.EdgeTypeMask;
 import com.twitter.graphjet.bipartite.api.NodeMetadataEdgeIterator;
 import com.twitter.graphjet.hashing.IntArrayIterator;
@@ -43,11 +39,7 @@
   private final LongToInternalIntBiMap nodesIndexMap;
   private final List<IntToIntArrayMap> metadataMap;
   private EdgeTypeMask edgeTypeMask;
-<<<<<<< HEAD
-  private EdgeMetadataIntIterator intIterator;
-=======
   private WithEdgeMetadataIntIterator intIterator;
->>>>>>> 428982ea
   private IntIterator[] metadataIterators;
   private int currentNodeId;
 
@@ -73,11 +65,7 @@
 
   @Override
   public EdgeIterator resetWithIntIterator(IntIterator inputIntIterator) {
-<<<<<<< HEAD
-    this.intIterator = (EdgeMetadataIntIterator) inputIntIterator;
-=======
     this.intIterator = (WithEdgeMetadataIntIterator) inputIntIterator;
->>>>>>> 428982ea
     this.currentNodeId = 0;
     return this;
   }
@@ -86,10 +74,6 @@
   public long nextLong() {
     currentNodeId = intIterator.nextInt();
     return nodesIndexMap.getKey(edgeTypeMask.restore(currentNodeId));
-  }
-
-  public long currentMetadata() {
-    return intIterator.currentMetadata();
   }
 
   @Override
