/**
 * Copyright 2016 Twitter. All rights reserved.
 *
 * Licensed under the Apache License, Version 2.0 (the "License");
 * you may not use this file except in compliance with the License.
 * You may obtain a copy of the License at
 *
 *    http://www.apache.org/licenses/LICENSE-2.0
 *
 * Unless required by applicable law or agreed to in writing, software
 * distributed under the License is distributed on an "AS IS" BASIS,
 * WITHOUT WARRANTIES OR CONDITIONS OF ANY KIND, either express or implied.
 * See the License for the specific language governing permissions and
 * limitations under the License.
 */


package com.twitter.graphjet.bipartite.edgepool;

import java.util.Random;

import com.google.common.base.Preconditions;

import com.twitter.graphjet.bipartite.api.ReusableNodeIntIterator;
import com.twitter.graphjet.bipartite.api.ReusableNodeRandomIntIterator;
import com.twitter.graphjet.hashing.BigIntArray;
import com.twitter.graphjet.hashing.BigLongArray;
import com.twitter.graphjet.hashing.IntToIntPairArrayIndexBasedMap;
import com.twitter.graphjet.hashing.IntToIntPairConcurrentHashMap;
import com.twitter.graphjet.hashing.IntToIntPairHashMap;
import com.twitter.graphjet.hashing.ShardedBigIntArray;
import com.twitter.graphjet.hashing.ShardedBigLongArray;
import com.twitter.graphjet.stats.Counter;
import com.twitter.graphjet.stats.StatsReceiver;

import it.unimi.dsi.fastutil.ints.IntIterator;

/**
 * This edge pool is for the case where all the nodes have a bounded maximum degree, and most nodes
 * are expected to be near or at the maximum degree. For simplicity, we assume that the nodes have
 * a regular degree and allocate memory accordingly.
 *
 * Assuming n nodes and maximum degree d, the amount of memory used by this pool is:
 * - 4*d*n bytes for edges (which is expected to dominate)
 * - O(4*3*n) bytes for nodes
 *
 * Conceptually, the implementation works by allocating an array of size 4*d*n, and then fills it up
 * sequentially. Thus, when a node arrives that has not been seen yet, it is added to the current
 * position in this array and the position is moved forward by d (reserving space for d edges for
 * this node). And a map for nodes keeps track of their positions in this array. The concrete
 * implementation differs from the conceptual one only in that it spreads the big array across a
 * few small ones, called shards. The only additional change this requires is that nodes also need
 * to keep track of their shard id in addition to the offset. If more nodes arrive than we expect,
 * then additional shards are added. Note that the shard length itself is never re-sized, which
 * we can fix if needed.
 *
 * NOTE: The implementation here-in assumes that the int id's being inserted are "packed" nicely. In
 * particular, suppose there are n nodes to be inserted. Then the actual int id's for these n nodes
 * _must_ always be no larger than c*n for some constant c. The memory usage here is proportional to
 * c, so it is best to make it as small as possible.
 *
 * This class is thread-safe even though it does not do any locking: it achieves this by leveraging
 * the assumptions stated below and using a "memory barrier" between writes and reads to sync
 * updates.
 *
 * Here are the client assumptions needed to enable lock-free read/writes:
 * 1. There is a SINGLE writer thread -- this is extremely important as we don't lock during writes.
 * 2. Readers are OK reading stale data, i.e. if even if a reader thread arrives after the writer
 * thread started doing a write, the update is NOT guaranteed to be available to it.
 *
 * This class enables lock-free read/writes by guaranteeing the following:
 * 1. The writes that are done are always "safe", i.e. in no time during the writing do they leave
 *    things in a state such that a reader would either encounter an exception or do wrong
 *    computation.
 * 2. After a write is done, it is explicitly "published" such that a reader that arrives after
 *    the published write it would see updated data.
 *
 * The way this works is as follows: suppose we have some linked objects X, Y and Z that need to be
 * maintained in a consistent state. First, our setup ensures that the reader is _only_ allowed to
 * access these in a linear manner as follows: read X -> read Y -> read Z. Then, we ensure that the
 * writer behavior is to write (safe, atomic) updates to each of these in the exact opposite order:
 * write Z --flush--> write Y --flush--> write X.
 *
 * Note that the flushing ensures that if a reader sees Y then it _must_ also see the updated Z,
 * and if sees X then it _must_ also see the updated Y and Z. Further, each update itself is safe.
 * For instance, a reader can safely access an updated Z even if X and Y are not updated since the
 * updated information will only be accessible through the updated X and Y (the converse though is
 * NOT true). Together, this ensures that the reader accesses to the objects are always consistent
 * with each other and safe to access by the reader.
 */
public class RegularDegreeEdgePool implements EdgePool {
  /**
   * This class encapsulates ALL the state that will be accessed by a reader (refer to the X, Y, Z
   * comment above). The final members are used to guarantee visibility to other threads without
   * synchronization/using volatile.
   *
   * From 'Java Concurrency in practice' by Brian Goetz, p. 349:
   *
   * "Initialization safety guarantees that for properly constructed objects, all
   *  threads will see the correct values of final fields that were set by the con-
   *  structor, regardless of how the object is published. Further, any variables
   *  that can be reached through a final field of a properly constructed object
   *  (such as the elements of a final array or the contents of a HashMap refer-
   *  enced by a final field) are also guaranteed to be visible to other threads."
   */
  public static final class ReaderAccessibleInfo {
    public final BigIntArray edges;
<<<<<<< HEAD
    public final BigLongArray edgeMetadata;
=======
    public final BigLongArray metadata;
>>>>>>> 0dc5b73d
    // Each entry contains 2 ints for a node: position, degree
    protected final IntToIntPairHashMap nodeInfo;

    /**
     * A new instance is immediately visible to the readers due to publication safety.
     *
     * @param edges                  contains all the edges in the pool
     * @param nodeInfo               contains all the node information that is stored
     */
    public ReaderAccessibleInfo(
        BigIntArray edges,
<<<<<<< HEAD
        BigLongArray edgeMetadata,
        IntToIntPairHashMap nodeInfo) {
      this.edges = edges;
      this.edgeMetadata = edgeMetadata;
=======
        BigLongArray metadata,
        IntToIntPairHashMap nodeInfo) {
      this.edges = edges;
      this.metadata = metadata;
>>>>>>> 0dc5b73d
      this.nodeInfo = nodeInfo;
    }
  }

  // This is is the only reader-accessible data
  protected ReaderAccessibleInfo readerAccessibleInfo;
  // Writes and subsequent reads across this will cross the memory barrier
  protected volatile int currentNumEdgesStored;

  private final int maxDegree;

  protected int currentPositionOffset;
  protected int currentNumNodes = 0;
  protected int currentShardId = 0;

  private final Counter numEdgesCounter;
  private final Counter numNodesCounter;

  /**
   * Reserves the needed memory for a {@link RegularDegreeEdgePool}, and initializes most of the
   * objects that would be needed for this graph. Note that actual memory would be allocated as
   * needed, and the amount of memory needed will increase if more nodes arrive than expected.
   *
   * @param expectedNumNodes  is the expected number of nodes that will be added into this pool.
   *                          The actual number of nodes can be larger and the pool will expand
   *                          itself to fit them till we hit the limit of max array size in Java.
   * @param maxDegree         is the maximum degree for a node in this pool. There will be an error
   *                          if this is violated.
   */
  public RegularDegreeEdgePool(int expectedNumNodes, int maxDegree, StatsReceiver statsReceiver) {
    Preconditions.checkArgument(expectedNumNodes > 0, "Need to have at least one node!");
    Preconditions.checkArgument(maxDegree > 0, "Max degree must be non-zero!");
    this.maxDegree = maxDegree;
    StatsReceiver scopedStatsReceiver = statsReceiver.scope("RegularDegreeEdgePool");
    this.numEdgesCounter = scopedStatsReceiver.counter("numEdges");
    this.numNodesCounter = scopedStatsReceiver.counter("numNodes");
    // We use a faster map in the base case
    IntToIntPairHashMap intToIntPairHashMap;
    if (maxDegree == 2) {
      intToIntPairHashMap =
          new IntToIntPairArrayIndexBasedMap(expectedNumNodes, -1, scopedStatsReceiver);
    } else {
      intToIntPairHashMap =
          new IntToIntPairConcurrentHashMap(expectedNumNodes, 0.5, -1, scopedStatsReceiver);
    }
    // This doesn't allocate memory for all the edges, which is done lazily
    readerAccessibleInfo = new ReaderAccessibleInfo(
        // We force each node's edges to fit within a shard
        new ShardedBigIntArray(expectedNumNodes, maxDegree, 0, scopedStatsReceiver),
        // Similarly, we force each node's edge data to fit within a shard
        new ShardedBigLongArray(expectedNumNodes, maxDegree, 0, scopedStatsReceiver),
        intToIntPairHashMap
    );
    currentPositionOffset = 0;
  }

  // Read the volatile int, which forces a happens-before ordering on the read-write operations
  protected int crossMemoryBarrier() {
    return currentNumEdgesStored;
  }

  // degree is set to 0 initially
  private long addNodeInfo(int node) {
    long nodeInfo = ((long) currentPositionOffset) << 32; // degree is 0 to start
    readerAccessibleInfo.nodeInfo.put(node, currentPositionOffset, 0);
    return nodeInfo;
  }

  // ALL readers who want to get the latest update should first go through this to cross the memory
  // barrier (and for optimizing look-ups into the hash table) and ONLY then access the edges
  protected long getNodeInfo(int node) {
    // Hopefully branch prediction should make the memory barrier check really cheap as it'll
    // always be false!
    if (crossMemoryBarrier() == 0) {
      return -1;
    }
    return readerAccessibleInfo.nodeInfo.getBothValues(node);
  }

  public static int getNodePositionFromNodeInfo(long nodeInfo) {
    return IntToIntPairArrayIndexBasedMap.getFirstValueFromNodeInfo(nodeInfo);
  }

  public static int getNodeDegreeFromNodeInfo(long nodeInfo) {
    return IntToIntPairArrayIndexBasedMap.getSecondValueFromNodeInfo(nodeInfo);
  }

  /**
   * Get a specified edge for the node: note that it is the caller's responsibility to check that
   * the edge number is within the degree bounds.
   *
   * @param node         is the node whose edges are being requested
   * @param edgeNumber   is the required edge number
   * @return the requested edge
   */
  protected int getNodeEdge(int node, int edgeNumber) {
    long nodeInfo = getNodeInfo(node);
    if (edgeNumber > getNodeDegreeFromNodeInfo(nodeInfo)) {
      return -1;
    }
    return getNumberedEdge(getNodePositionFromNodeInfo(nodeInfo), edgeNumber);
  }

  /**
   * Get a specified edge for the node: note that it is the caller's responsibility to check that
   * the edge number is within the degree bounds.
   *
   * @param position     is the position of the node whose edges are being requested
   * @param edgeNumber   is the required edge number
   * @return the requested edge
   */
  protected int getNumberedEdge(int position, int edgeNumber) {
    return readerAccessibleInfo.edges.getEntry(position + edgeNumber);
  }

  /**
   * Get the metadata of a specified edge for the node: note that it is the caller's responsibility
   * to check that the edge number is within the degree bounds.
   *
   * @param position is the position index for the node
   * @param edgeNumber is the required edge number
   * @return the requested edge metdata
   */
  protected long getEdgeMetadata(int position, int edgeNumber) {
    return readerAccessibleInfo.edgeMetadata.getEntry(position + edgeNumber);
  }

  @Override
  public int getNodeDegree(int node) {
    long nodeInfo = getNodeInfo(node);
    if (nodeInfo == -1) {
      return 0;
    }
    return getNodeDegreeFromNodeInfo(getNodeInfo(node));
  }

  @Override
  public IntIterator getNodeEdges(int node) {
    return getNodeEdges(node, new RegularDegreeEdgeIterator(this));
  }

  /**
   * Reuses the given iterator to point to the current nodes edges.
   *
   * @param node                       is the node whose edges are being returned
   * @param regularDegreeEdgeIterator  is the iterator to reuse
   * @return the iterator itself, reset over the nodes edges
   */
  @Override
  public IntIterator getNodeEdges(int node, ReusableNodeIntIterator regularDegreeEdgeIterator) {
    return regularDegreeEdgeIterator.resetForNode(node);
  }

  @Override
  public IntIterator getRandomNodeEdges(int node, int numSamples, Random random) {
    return getRandomNodeEdges(node, numSamples, random, new RegularDegreeEdgeRandomIterator(this));
  }

  @Override
  public IntIterator getRandomNodeEdges(
      int node,
      int numSamples,
      Random random,
      ReusableNodeRandomIntIterator regularDegreeEdgeRandomIterator) {
    return regularDegreeEdgeRandomIterator.resetForNode(node, numSamples, random);
  }

  @Override
  public void addEdge(int nodeA, int nodeB) {
    addEdge(nodeA, nodeB, 0L);
  }

  @Override
  public void addEdge(int nodeA, int nodeB, long metadata) {
    long nodeAInfo;
    // Add the node if it doesn't exist
    if (readerAccessibleInfo.nodeInfo.getBothValues(nodeA) == -1L) {
      // Note that the degree is set to 0 so this is safe to access after this point
      nodeAInfo = addNewNode(nodeA);
    } else {
      nodeAInfo = readerAccessibleInfo.nodeInfo.getBothValues(nodeA);
    }
    int nodeADegree = getNodeDegreeFromNodeInfo(nodeAInfo);
    Preconditions.checkArgument(nodeADegree < maxDegree,
        "Exceeded the maximum degree (" + maxDegree + ") for node " + nodeA);
    int nodeAPosition = getNodePositionFromNodeInfo(nodeAInfo);
    int position = nodeAPosition + nodeADegree;
    readerAccessibleInfo.edges.addEntry(nodeB, position);
<<<<<<< HEAD
    readerAccessibleInfo.edgeMetadata.addEntry(metadata, position);
=======
    readerAccessibleInfo.metadata.addEntry(metadata, position);
>>>>>>> 0dc5b73d
    // This is to guarantee that if a reader sees the updated degree later, they can find the edge
    currentNumEdgesStored++;
    // The order is important -- the updated degree is the ONLY way for a reader for going to the
    // new edge, so this needs to be the last update
    // since this is a volatile increment any reader will now see the updated degree
    readerAccessibleInfo.nodeInfo.incrementSecondValue(nodeA, 1);

    numEdgesCounter.incr();
  }

  private long addNewNode(int nodeA) {
    // This is an atomic entry, so it is safe for readers to access the node as long as they
    // account for the degree being 0
    long nodeInfo = addNodeInfo(nodeA);
    currentPositionOffset += maxDegree;
    currentNumNodes++;
    numNodesCounter.incr();
    return nodeInfo;
  }

  @Override
  public boolean isOptimized() {
    return false;
  }

  public int[] getShard(int node) {
    return ((ShardedBigIntArray) readerAccessibleInfo.edges).
      getShard(readerAccessibleInfo.nodeInfo.getFirstValue(node));
  }

  public long[] getMetadataShard(int node) {
<<<<<<< HEAD
    return ((ShardedBigLongArray) readerAccessibleInfo.edgeMetadata).
=======
    return ((ShardedBigLongArray) readerAccessibleInfo.metadata).
>>>>>>> 0dc5b73d
      getShard(readerAccessibleInfo.nodeInfo.getFirstValue(node));
  }

  public int getShardOffset(int node) {
    return ((ShardedBigIntArray) readerAccessibleInfo.edges).
      getShardOffset(readerAccessibleInfo.nodeInfo.getFirstValue(node));
  }

  @Override
  public void removeEdge(int nodeA, int nodeB) {
    throw new UnsupportedOperationException("The remove operation is currently not supported");
  }

  @Override
  public double getFillPercentage() {
    return readerAccessibleInfo.edges.getFillPercentage();
  }
}<|MERGE_RESOLUTION|>--- conflicted
+++ resolved
@@ -105,11 +105,7 @@
    */
   public static final class ReaderAccessibleInfo {
     public final BigIntArray edges;
-<<<<<<< HEAD
-    public final BigLongArray edgeMetadata;
-=======
     public final BigLongArray metadata;
->>>>>>> 0dc5b73d
     // Each entry contains 2 ints for a node: position, degree
     protected final IntToIntPairHashMap nodeInfo;
 
@@ -121,17 +117,10 @@
      */
     public ReaderAccessibleInfo(
         BigIntArray edges,
-<<<<<<< HEAD
-        BigLongArray edgeMetadata,
-        IntToIntPairHashMap nodeInfo) {
-      this.edges = edges;
-      this.edgeMetadata = edgeMetadata;
-=======
         BigLongArray metadata,
         IntToIntPairHashMap nodeInfo) {
       this.edges = edges;
       this.metadata = metadata;
->>>>>>> 0dc5b73d
       this.nodeInfo = nodeInfo;
     }
   }
@@ -247,18 +236,6 @@
     return readerAccessibleInfo.edges.getEntry(position + edgeNumber);
   }
 
-  /**
-   * Get the metadata of a specified edge for the node: note that it is the caller's responsibility
-   * to check that the edge number is within the degree bounds.
-   *
-   * @param position is the position index for the node
-   * @param edgeNumber is the required edge number
-   * @return the requested edge metdata
-   */
-  protected long getEdgeMetadata(int position, int edgeNumber) {
-    return readerAccessibleInfo.edgeMetadata.getEntry(position + edgeNumber);
-  }
-
   @Override
   public int getNodeDegree(int node) {
     long nodeInfo = getNodeInfo(node);
@@ -320,11 +297,7 @@
     int nodeAPosition = getNodePositionFromNodeInfo(nodeAInfo);
     int position = nodeAPosition + nodeADegree;
     readerAccessibleInfo.edges.addEntry(nodeB, position);
-<<<<<<< HEAD
-    readerAccessibleInfo.edgeMetadata.addEntry(metadata, position);
-=======
     readerAccessibleInfo.metadata.addEntry(metadata, position);
->>>>>>> 0dc5b73d
     // This is to guarantee that if a reader sees the updated degree later, they can find the edge
     currentNumEdgesStored++;
     // The order is important -- the updated degree is the ONLY way for a reader for going to the
@@ -356,11 +329,7 @@
   }
 
   public long[] getMetadataShard(int node) {
-<<<<<<< HEAD
-    return ((ShardedBigLongArray) readerAccessibleInfo.edgeMetadata).
-=======
     return ((ShardedBigLongArray) readerAccessibleInfo.metadata).
->>>>>>> 0dc5b73d
       getShard(readerAccessibleInfo.nodeInfo.getFirstValue(node));
   }
 
