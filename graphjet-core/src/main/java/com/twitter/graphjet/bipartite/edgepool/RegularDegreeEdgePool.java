--- conflicted
+++ resolved
@@ -260,11 +260,7 @@
    * @param edgeNumber  is the required edge number
    * @return the requested edge metadata
    */
-<<<<<<< HEAD
-  protected long getEdgeMetadata(int position, int edgeNumber) {
-=======
   protected long getNumberedEdgeMetadata(int position, int edgeNumber) {
->>>>>>> 428982ea
     return readerAccessibleInfo.metadata.getEntry(position + edgeNumber);
   }
 
