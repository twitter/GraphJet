/**
 * Copyright 2016 Twitter. All rights reserved.
 *
 * Licensed under the Apache License, Version 2.0 (the "License");
 * you may not use this file except in compliance with the License.
 * You may obtain a copy of the License at
 *
 *    http://www.apache.org/licenses/LICENSE-2.0
 *
 * Unless required by applicable law or agreed to in writing, software
 * distributed under the License is distributed on an "AS IS" BASIS,
 * WITHOUT WARRANTIES OR CONDITIONS OF ANY KIND, either express or implied.
 * See the License for the specific language governing permissions and
 * limitations under the License.
 */


package com.twitter.graphjet.bipartite.edgepool;

<<<<<<< HEAD
import com.twitter.graphjet.bipartite.api.EdgeMetadataIntIterator;
=======
import com.twitter.graphjet.bipartite.api.WithEdgeMetadataIntIterator;
>>>>>>> 428982ea
import com.twitter.graphjet.bipartite.api.ReadOnlyIntIterator;
import com.twitter.graphjet.bipartite.api.ReusableNodeIntIterator;

/**
 * Returns an iterator over the edges stored in a {@link PowerLawDegreeEdgePool}. The iterator is
 * meant to be reusable via the resetForNode method.
 */
public class PowerLawDegreeEdgeIterator extends ReadOnlyIntIterator
<<<<<<< HEAD
                                        implements EdgeMetadataIntIterator, ReusableNodeIntIterator {
=======
                                        implements WithEdgeMetadataIntIterator, ReusableNodeIntIterator {
>>>>>>> 428982ea
  protected final PowerLawDegreeEdgePool powerLawDegreeEdgePool;
  protected RegularDegreeEdgeIterator[] regularDegreeEdgeIterators;
  protected int node;
  protected int nodeDegree;
  protected int currentEdge;
  protected int currentPool;
  protected int currentPoolSize;
  protected int edgeInCurrentPool;
  protected RegularDegreeEdgeIterator currentRegularDegreeEdgeIterator;

  /**
   * Creates an iterator that can be reused. Note that the client needs to call the resetForNode
   * method before using the iterator.
   *
   * @param powerLawDegreeEdgePool  is the underlying {@link PowerLawDegreeEdgePool}
   */
  public PowerLawDegreeEdgeIterator(PowerLawDegreeEdgePool powerLawDegreeEdgePool) {
    this.powerLawDegreeEdgePool = powerLawDegreeEdgePool;
    int numPools = powerLawDegreeEdgePool.getNumPools();
    this.regularDegreeEdgeIterators = new RegularDegreeEdgeIterator[numPools];
    for (int i = 0; i < numPools; i++) {
      regularDegreeEdgeIterators[i] =
          new RegularDegreeEdgeIterator(powerLawDegreeEdgePool.getRegularDegreeEdgePool(i));
    }
  }

  /**
   * Resets the internal state of the iterator for the given node.
   *
   * @param inputNode  is the node whose edges are returned by the iterator
   * @return the iterator itself for ease of use
   */
  @Override
  public PowerLawDegreeEdgeIterator resetForNode(int inputNode) {
    if (regularDegreeEdgeIterators.length < powerLawDegreeEdgePool.getNumPools()) {
      reinitializeRegularDegreeEdgeIterators(powerLawDegreeEdgePool.getNumPools());
    }
    node = inputNode;
    nodeDegree = powerLawDegreeEdgePool.getNodeDegree(inputNode);
    currentEdge = 0;
    currentPool = 0;
    currentRegularDegreeEdgeIterator = regularDegreeEdgeIterators[currentPool];
    currentRegularDegreeEdgeIterator.resetForNode(node);
    currentPoolSize = powerLawDegreeEdgePool.getDegreeForPool(currentPool);
    edgeInCurrentPool = 0;
    return this;
  }

  private void reinitializeRegularDegreeEdgeIterators(int newNumPools) {
    RegularDegreeEdgeIterator[] newRegularDegreeEdgeIterators =
        new RegularDegreeEdgeIterator[newNumPools];
    System.arraycopy(regularDegreeEdgeIterators, 0,
                     newRegularDegreeEdgeIterators, 0, regularDegreeEdgeIterators.length);
    int numPools = regularDegreeEdgeIterators.length;
    for (int i = numPools; i < newNumPools; i++) {
      newRegularDegreeEdgeIterators[i] =
          new RegularDegreeEdgeIterator(powerLawDegreeEdgePool.getRegularDegreeEdgePool(i));
    }
    regularDegreeEdgeIterators = newRegularDegreeEdgeIterators;
  }

  @Override
  public int nextInt() {
    currentEdge++;
    edgeInCurrentPool++;
    return currentRegularDegreeEdgeIterator.nextInt();
  }

  @Override
  public long currentMetadata() {
    return currentRegularDegreeEdgeIterator.currentMetadata();
  }

  @Override
  public int skip(int i) {
    return 0;
  }

  @Override
  public boolean hasNext() {
    if (currentEdge == nodeDegree) {
      return false;
    } else if (edgeInCurrentPool == currentPoolSize) {
      currentPool++;
      edgeInCurrentPool = 0;
      currentPoolSize = powerLawDegreeEdgePool.getDegreeForPool(currentPool);
      currentRegularDegreeEdgeIterator = regularDegreeEdgeIterators[currentPool];
      currentRegularDegreeEdgeIterator.resetForNode(node);
    }
    return true;
  }

  @Override
  public Integer next() {
    return nextInt();
  }
}<|MERGE_RESOLUTION|>--- conflicted
+++ resolved
@@ -17,11 +17,7 @@
 
 package com.twitter.graphjet.bipartite.edgepool;
 
-<<<<<<< HEAD
-import com.twitter.graphjet.bipartite.api.EdgeMetadataIntIterator;
-=======
 import com.twitter.graphjet.bipartite.api.WithEdgeMetadataIntIterator;
->>>>>>> 428982ea
 import com.twitter.graphjet.bipartite.api.ReadOnlyIntIterator;
 import com.twitter.graphjet.bipartite.api.ReusableNodeIntIterator;
 
@@ -30,11 +26,7 @@
  * meant to be reusable via the resetForNode method.
  */
 public class PowerLawDegreeEdgeIterator extends ReadOnlyIntIterator
-<<<<<<< HEAD
-                                        implements EdgeMetadataIntIterator, ReusableNodeIntIterator {
-=======
                                         implements WithEdgeMetadataIntIterator, ReusableNodeIntIterator {
->>>>>>> 428982ea
   protected final PowerLawDegreeEdgePool powerLawDegreeEdgePool;
   protected RegularDegreeEdgeIterator[] regularDegreeEdgeIterators;
   protected int node;
