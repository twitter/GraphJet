/**
 * Copyright 2018 Twitter. All rights reserved.
 *
 * Licensed under the Apache License, Version 2.0 (the "License");
 * you may not use this file except in compliance with the License.
 * You may obtain a copy of the License at
 *
 *    http://www.apache.org/licenses/LICENSE-2.0
 *
 * Unless required by applicable law or agreed to in writing, software
 * distributed under the License is distributed on an "AS IS" BASIS,
 * WITHOUT WARRANTIES OR CONDITIONS OF ANY KIND, either express or implied.
 * See the License for the specific language governing permissions and
 * limitations under the License.
 */

package com.twitter.graphjet.algorithms.socialproof;

import java.util.*;

import org.junit.Test;

import com.twitter.graphjet.algorithms.BipartiteGraphTestHelper;
import com.twitter.graphjet.algorithms.RecommendationType;
import com.twitter.graphjet.bipartite.LeftIndexedPowerLawMultiSegmentBipartiteGraph;
import com.twitter.graphjet.bipartite.NodeMetadataLeftIndexedMultiSegmentBipartiteGraph;

import it.unimi.dsi.fastutil.bytes.Byte2ObjectArrayMap;
import it.unimi.dsi.fastutil.bytes.Byte2ObjectMap;
import it.unimi.dsi.fastutil.longs.Long2DoubleArrayMap;
import it.unimi.dsi.fastutil.longs.Long2DoubleMap;
import it.unimi.dsi.fastutil.longs.LongArraySet;
import it.unimi.dsi.fastutil.longs.LongSet;

import static org.junit.Assert.*;

import static com.twitter.graphjet.algorithms.RecommendationRequest.AUTHOR_SOCIAL_PROOF_TYPE;
import static com.twitter.graphjet.algorithms.RecommendationRequest.CLICK_SOCIAL_PROOF_TYPE;
import static com.twitter.graphjet.algorithms.RecommendationRequest.FAVORITE_SOCIAL_PROOF_TYPE;
import static com.twitter.graphjet.algorithms.RecommendationRequest.IS_MENTIONED_SOCIAL_PROOF_TYPE;
import static com.twitter.graphjet.algorithms.RecommendationRequest.REPLY_SOCIAL_PROOF_TYPE;
import static com.twitter.graphjet.algorithms.RecommendationRequest.RETWEET_SOCIAL_PROOF_TYPE;

/**
 * Unit test for social proof finder.
 *
 * Build graph using BipartiteGraphTestHelper, and test the proof finder logic with
 * one type of edges.
 *
 * Issue: the BipartiteGraphTestHelper does not support more than one type of edges
 * so far.
 */
public class TweetSocialProofTest {

  private long user1 = 1;
  private long user2 = 2;
  private long user3 = 3;

  private long tweet2 = 2;
  private long tweet3 = 3;
  private long tweet4 = 4;
  private long tweet5 = 5;
  private long tweet6 = 6;
  private long tweet7 = 7;
  private long tweet8 = 8;

  private void assertEqualSocialProofResults(SocialProofResult expected, SocialProofResult actual) {
    assertEquals(expected.getNode(), actual.getNode());
    assertEquals(expected.getSocialProof(), actual.getSocialProof());
    assertEquals(expected.getSocialProofSize(), actual.getSocialProofSize());
    assertEquals(0, Double.compare(expected.getWeight(), actual.getWeight()));
  }

  @Test
  public void testTweetSocialProofs() {
    NodeMetadataLeftIndexedMultiSegmentBipartiteGraph bipartiteGraph =
      BipartiteGraphTestHelper.buildSmallTestNodeMetadataLeftIndexedMultiSegmentBipartiteGraph();

    Long2DoubleMap seedsMap = new Long2DoubleArrayMap(
      new long[] {user2, user3}, new double[] {1.0, 0.5});
    LongSet tweets = new LongArraySet(new long[] {tweet2, tweet3, tweet4, tweet5});

    byte[] validSocialProofTypes = new byte[] {
      CLICK_SOCIAL_PROOF_TYPE,
      FAVORITE_SOCIAL_PROOF_TYPE,
      RETWEET_SOCIAL_PROOF_TYPE,
      REPLY_SOCIAL_PROOF_TYPE,
      AUTHOR_SOCIAL_PROOF_TYPE,
    };

    SocialProofRequest socialProofRequest = new SocialProofRequest(
      tweets,
      seedsMap,
      validSocialProofTypes
    );
    HashMap<Long, SocialProofResult> results = new HashMap<>();

    new TweetSocialProofGenerator(bipartiteGraph)
      .computeRecommendations(socialProofRequest, new Random(0))
      .getRankedRecommendations().forEach( recInfo ->
        results.put(((SocialProofResult)recInfo).getNode(), (SocialProofResult)recInfo));

    assertEquals(results.size(), 2);

    Byte2ObjectMap<LongSet> expectedProofs;
    SocialProofResult expected;

    // Test social proofs for tweet 2
    expectedProofs = new Byte2ObjectArrayMap<>();
    expectedProofs.put(CLICK_SOCIAL_PROOF_TYPE, new LongArraySet(new long[] {user3}));
    expected = new SocialProofResult(tweet2, expectedProofs, 0.5, RecommendationType.TWEET);
    assertEqualSocialProofResults(expected, results.get(tweet2));

    // Test social proofs for tweet 5
    expectedProofs = new Byte2ObjectArrayMap<>();
    expectedProofs.put(CLICK_SOCIAL_PROOF_TYPE, new LongArraySet(new long[] {user2, user3}));
    expected = new SocialProofResult(tweet5, expectedProofs, 1.5, RecommendationType.TWEET);
    assertEqualSocialProofResults(expected, results.get(tweet5));
  }

  @Test
  public void testTweetSocialProofs2() {
    // Run on another test graph
    LeftIndexedPowerLawMultiSegmentBipartiteGraph bipartiteGraph =
      BipartiteGraphTestHelper.buildSmallTestLeftIndexedPowerLawMultiSegmentBipartiteGraphWithEdgeTypes();

    Long2DoubleMap seedsMap = new Long2DoubleArrayMap(
      new long[] {user1, user2}, new double[] {1.0, 0.5});
    LongSet tweets = new LongArraySet(new long[] {tweet2, tweet3, tweet4, tweet5, tweet6, tweet7, tweet8});

    byte[] validSocialProofTypes = new byte[] {
      FAVORITE_SOCIAL_PROOF_TYPE,
      RETWEET_SOCIAL_PROOF_TYPE
    };

    SocialProofRequest socialProofRequest = new SocialProofRequest(
      tweets,
      seedsMap,
      validSocialProofTypes
    );
    HashMap<Long, SocialProofResult> results = new HashMap<>();
    new TweetSocialProofGenerator(bipartiteGraph)
      .computeRecommendations(socialProofRequest, new Random(0))
      .getRankedRecommendations().forEach( recInfo ->
      results.put(((SocialProofResult)recInfo).getNode(), (SocialProofResult)recInfo));

    assertEquals(5, results.size());

    Byte2ObjectMap<LongSet> expectedProofs;
    SocialProofResult expected;

    // Test social proofs for tweet 3
    expectedProofs = new Byte2ObjectArrayMap<>();
    expectedProofs.put(FAVORITE_SOCIAL_PROOF_TYPE, new LongArraySet(new long[] {user1, user2}));
    expected = new SocialProofResult(tweet3, expectedProofs, 1.5, RecommendationType.TWEET);
    assertEqualSocialProofResults(expected, results.get(tweet3));

    // Test social proofs for tweet 4
    expectedProofs = new Byte2ObjectArrayMap<>();
    expectedProofs.put(RETWEET_SOCIAL_PROOF_TYPE, new LongArraySet(new long[] {user1}));
    expected = new SocialProofResult(tweet4, expectedProofs, 1, RecommendationType.TWEET);
    assertEqualSocialProofResults(expected, results.get(tweet4));

    // Test social proofs for tweet 6
    expectedProofs = new Byte2ObjectArrayMap<>();
    expectedProofs.put(FAVORITE_SOCIAL_PROOF_TYPE, new LongArraySet(new long[] {user2}));
    expected = new SocialProofResult(tweet6, expectedProofs, 0.5, RecommendationType.TWEET);
    assertEqualSocialProofResults(expected, results.get(tweet6));

    // Test social proofs for tweet 7
<<<<<<< HEAD
    SocialProofResult actual7 = results.get(tweet7);
    Byte2ObjectMap<LongSet> expectedProofs7 = new Byte2ObjectArrayMap<>();
    expectedProofs7.put(FAVORITE_SOCIAL_PROOF_TYPE, new LongArraySet(new long[] {user2}));
    SocialProofResult expected7 =
      new SocialProofResult(tweet7, expectedProofs7, 0.5, RecommendationType.TWEET);
    assertEqualSocialProofResults(expected7, actual7);

    // Test social proofs for tweet 8
    SocialProofResult actual8 = results.get(tweet8);
    Byte2ObjectMap<LongSet> expectedProofs8 = new Byte2ObjectArrayMap<>();
    expectedProofs8.put(FAVORITE_SOCIAL_PROOF_TYPE, new LongArraySet(new long[] {user1}));
    expectedProofs8.put(RETWEET_SOCIAL_PROOF_TYPE, new LongArraySet(new long[] {user2}));
    SocialProofResult expected8 =
      new SocialProofResult(tweet8, expectedProofs8, 1.5, RecommendationType.TWEET);
    assertEqualSocialProofResults(expected8, actual8);
=======
    expectedProofs = new Byte2ObjectArrayMap<>();
    expectedProofs.put(FAVORITE_SOCIAL_PROOF_TYPE, new LongArraySet(new long[] {user2}));
    expected = new SocialProofResult(tweet7, expectedProofs, 0.5, RecommendationType.TWEET);
    assertEqualSocialProofResults(expected, results.get(tweet7));

    // Test social proofs for tweet 8
    expectedProofs = new Byte2ObjectArrayMap<>();
    expectedProofs.put(FAVORITE_SOCIAL_PROOF_TYPE, new LongArraySet(new long[] {user1}));
    expectedProofs.put(RETWEET_SOCIAL_PROOF_TYPE, new LongArraySet(new long[] {user2}));
    expected = new SocialProofResult(tweet8, expectedProofs, 1.5, RecommendationType.TWEET);
    assertEqualSocialProofResults(expected, results.get(tweet8));
>>>>>>> 453509eb

  }

  @Test
  public void testTweetSocialProofsWithInvalidType() {
    // Test cases where the requested social proof types yield no results
    LeftIndexedPowerLawMultiSegmentBipartiteGraph bipartiteGraph =
      BipartiteGraphTestHelper.buildSmallTestLeftIndexedPowerLawMultiSegmentBipartiteGraphWithEdgeTypes();

    Long2DoubleMap seedsMap = new Long2DoubleArrayMap(
      new long[] {user1, user2}, new double[] {1.0, 0.5});
    LongSet tweets = new LongArraySet(new long[] {tweet2, tweet3, tweet4, tweet5, tweet6, tweet7});

    // In the graph there are no valid social proofs corresponding to these types
    byte[] validSocialProofTypes = new byte[] {
      AUTHOR_SOCIAL_PROOF_TYPE,
      IS_MENTIONED_SOCIAL_PROOF_TYPE
    };

    SocialProofRequest socialProofRequest = new SocialProofRequest(
      tweets,
      seedsMap,
      validSocialProofTypes
    );
    HashMap<Long, SocialProofResult> results = new HashMap<>();
    new TweetSocialProofGenerator(bipartiteGraph)
      .computeRecommendations(socialProofRequest, new Random(0))
      .getRankedRecommendations().forEach( recInfo ->
      results.put(((SocialProofResult)recInfo).getNode(), (SocialProofResult)recInfo));

    assertTrue(results.isEmpty());
  }

  @Test
  public void testTweetSocialProofsWithUnfavorites() {
    NodeMetadataLeftIndexedMultiSegmentBipartiteGraph graph =
      BipartiteGraphTestHelper.buildTestNodeMetadataLeftIndexedMultiSegmentBipartiteGraphWithUnfavorite();

    Long2DoubleMap seedsMap = new Long2DoubleArrayMap(
        new long[] {user1, user2}, new double[] {1.0, 0.5});
    LongSet tweets = new LongArraySet(new long[] {tweet2, tweet3, tweet4, tweet5, tweet6, tweet7});

    // In the graph there are no valid social proofs corresponding to these types
    byte[] validSocialProofTypes = new byte[] {
      FAVORITE_SOCIAL_PROOF_TYPE,
      RETWEET_SOCIAL_PROOF_TYPE
    };

    SocialProofRequest socialProofRequest = new SocialProofRequest(
      tweets,
      seedsMap,
      validSocialProofTypes
    );
    HashMap<Long, SocialProofResult> results = new HashMap<>();
    new TweetSocialProofGenerator(graph)
      .computeRecommendations(socialProofRequest, new Random(0))
      .getRankedRecommendations().forEach( recInfo ->
      results.put(((SocialProofResult)recInfo).getNode(), (SocialProofResult)recInfo));


  }
}<|MERGE_RESOLUTION|>--- conflicted
+++ resolved
@@ -40,6 +40,7 @@
 import static com.twitter.graphjet.algorithms.RecommendationRequest.IS_MENTIONED_SOCIAL_PROOF_TYPE;
 import static com.twitter.graphjet.algorithms.RecommendationRequest.REPLY_SOCIAL_PROOF_TYPE;
 import static com.twitter.graphjet.algorithms.RecommendationRequest.RETWEET_SOCIAL_PROOF_TYPE;
+import static com.twitter.graphjet.algorithms.RecommendationRequest.UNFAVORITE_SOCIAL_PROOF_TYPE;
 
 /**
  * Unit test for social proof finder.
@@ -55,7 +56,19 @@
   private long user1 = 1;
   private long user2 = 2;
   private long user3 = 3;
-
+  private long user4 = 4;
+  private long user5 = 5;
+  private long user6 = 6;
+  private long user7 = 7;
+  private long user8 = 8;
+  private long user9 = 9;
+  private long user10 = 10;
+  private long user11 = 11;
+  private long user12 = 12;
+  private long user13 = 13;
+  private long user14 = 14;
+
+  private long tweet1 = 1;
   private long tweet2 = 2;
   private long tweet3 = 3;
   private long tweet4 = 4;
@@ -63,6 +76,11 @@
   private long tweet6 = 6;
   private long tweet7 = 7;
   private long tweet8 = 8;
+  private long tweet9 = 9;
+  private long tweet10 = 10;
+  private long tweet11 = 11;
+  private long tweet12 = 12;
+  private long tweet13 = 13;
 
   private void assertEqualSocialProofResults(SocialProofResult expected, SocialProofResult actual) {
     assertEquals(expected.getNode(), actual.getNode());
@@ -168,23 +186,6 @@
     assertEqualSocialProofResults(expected, results.get(tweet6));
 
     // Test social proofs for tweet 7
-<<<<<<< HEAD
-    SocialProofResult actual7 = results.get(tweet7);
-    Byte2ObjectMap<LongSet> expectedProofs7 = new Byte2ObjectArrayMap<>();
-    expectedProofs7.put(FAVORITE_SOCIAL_PROOF_TYPE, new LongArraySet(new long[] {user2}));
-    SocialProofResult expected7 =
-      new SocialProofResult(tweet7, expectedProofs7, 0.5, RecommendationType.TWEET);
-    assertEqualSocialProofResults(expected7, actual7);
-
-    // Test social proofs for tweet 8
-    SocialProofResult actual8 = results.get(tweet8);
-    Byte2ObjectMap<LongSet> expectedProofs8 = new Byte2ObjectArrayMap<>();
-    expectedProofs8.put(FAVORITE_SOCIAL_PROOF_TYPE, new LongArraySet(new long[] {user1}));
-    expectedProofs8.put(RETWEET_SOCIAL_PROOF_TYPE, new LongArraySet(new long[] {user2}));
-    SocialProofResult expected8 =
-      new SocialProofResult(tweet8, expectedProofs8, 1.5, RecommendationType.TWEET);
-    assertEqualSocialProofResults(expected8, actual8);
-=======
     expectedProofs = new Byte2ObjectArrayMap<>();
     expectedProofs.put(FAVORITE_SOCIAL_PROOF_TYPE, new LongArraySet(new long[] {user2}));
     expected = new SocialProofResult(tweet7, expectedProofs, 0.5, RecommendationType.TWEET);
@@ -196,8 +197,6 @@
     expectedProofs.put(RETWEET_SOCIAL_PROOF_TYPE, new LongArraySet(new long[] {user2}));
     expected = new SocialProofResult(tweet8, expectedProofs, 1.5, RecommendationType.TWEET);
     assertEqualSocialProofResults(expected, results.get(tweet8));
->>>>>>> 453509eb
-
   }
 
   @Test
@@ -232,30 +231,193 @@
 
   @Test
   public void testTweetSocialProofsWithUnfavorites() {
+    // Test graph with favorite edges that are potentially unfavorited later
     NodeMetadataLeftIndexedMultiSegmentBipartiteGraph graph =
       BipartiteGraphTestHelper.buildTestNodeMetadataLeftIndexedMultiSegmentBipartiteGraphWithUnfavorite();
 
     Long2DoubleMap seedsMap = new Long2DoubleArrayMap(
-        new long[] {user1, user2}, new double[] {1.0, 0.5});
-    LongSet tweets = new LongArraySet(new long[] {tweet2, tweet3, tweet4, tweet5, tweet6, tweet7});
-
-    // In the graph there are no valid social proofs corresponding to these types
-    byte[] validSocialProofTypes = new byte[] {
-      FAVORITE_SOCIAL_PROOF_TYPE,
-      RETWEET_SOCIAL_PROOF_TYPE
-    };
-
-    SocialProofRequest socialProofRequest = new SocialProofRequest(
-      tweets,
-      seedsMap,
-      validSocialProofTypes
-    );
+      new long[] {user1, user2, user3, user4, user5, user6, user7,
+        user8, user9, user10, user11, user12, user13, user14},
+      new double[] {1, 1, 1, 1, 1, 1, 1, 1, 1, 1, 1, 1, 1, 1});
+    LongSet tweets = new LongArraySet(
+      new long[] {tweet1, tweet2, tweet3, tweet4, tweet5, tweet6, tweet7,
+        tweet8, tweet9, tweet10, tweet11, tweet12, tweet13});
+
+    byte[] validSocialProofTypes = new byte[] {FAVORITE_SOCIAL_PROOF_TYPE};
+
+    SocialProofRequest socialProofRequest = new SocialProofRequest(
+      tweets, seedsMap, validSocialProofTypes);
     HashMap<Long, SocialProofResult> results = new HashMap<>();
     new TweetSocialProofGenerator(graph)
       .computeRecommendations(socialProofRequest, new Random(0))
       .getRankedRecommendations().forEach( recInfo ->
       results.put(((SocialProofResult)recInfo).getNode(), (SocialProofResult)recInfo));
 
+    assertEquals(7, results.size());
+
+    Byte2ObjectMap<LongSet> expectedProofs;
+    SocialProofResult expected;
+
+    // Test social proofs for tweet 1
+    expectedProofs = new Byte2ObjectArrayMap<>();
+    expectedProofs.put(FAVORITE_SOCIAL_PROOF_TYPE, new LongArraySet(new long[] {user1}));
+    expected = new SocialProofResult(tweet1, expectedProofs, 1, RecommendationType.TWEET);
+    assertEqualSocialProofResults(expected, results.get(tweet1));
+
+    // Test social proofs for tweet 5
+    expectedProofs = new Byte2ObjectArrayMap<>();
+    expectedProofs.put(FAVORITE_SOCIAL_PROOF_TYPE, new LongArraySet(new long[] {user5}));
+    expected = new SocialProofResult(tweet5, expectedProofs, 1, RecommendationType.TWEET);
+    assertEqualSocialProofResults(expected, results.get(tweet5));
+
+    // Test social proofs for tweet 7
+    expectedProofs = new Byte2ObjectArrayMap<>();
+    expectedProofs.put(FAVORITE_SOCIAL_PROOF_TYPE, new LongArraySet(new long[] {user7}));
+    expected = new SocialProofResult(tweet7, expectedProofs, 1, RecommendationType.TWEET);
+    assertEqualSocialProofResults(expected, results.get(tweet7));
+
+    // Test social proofs for tweet 8
+    expectedProofs = new Byte2ObjectArrayMap<>();
+    expectedProofs.put(FAVORITE_SOCIAL_PROOF_TYPE, new LongArraySet(new long[] {user8, user9}));
+    expected = new SocialProofResult(tweet8, expectedProofs, 2, RecommendationType.TWEET);
+    assertEqualSocialProofResults(expected, results.get(tweet8));
+
+    // Test social proofs for tweet 9
+    expectedProofs = new Byte2ObjectArrayMap<>();
+    expectedProofs.put(FAVORITE_SOCIAL_PROOF_TYPE, new LongArraySet(new long[] {user9, user10}));
+    expected = new SocialProofResult(tweet9, expectedProofs, 2, RecommendationType.TWEET);
+    assertEqualSocialProofResults(expected, results.get(tweet9));
+
+    // Test social proofs for tweet 10
+    expectedProofs = new Byte2ObjectArrayMap<>();
+    expectedProofs.put(FAVORITE_SOCIAL_PROOF_TYPE, new LongArraySet(new long[] {user10}));
+    expected = new SocialProofResult(tweet10, expectedProofs, 1, RecommendationType.TWEET);
+    assertEqualSocialProofResults(expected, results.get(tweet10));
+
+    // Test social proofs for tweet 13
+    expectedProofs = new Byte2ObjectArrayMap<>();
+    expectedProofs.put(FAVORITE_SOCIAL_PROOF_TYPE, new LongArraySet(new long[] {user13}));
+    expected = new SocialProofResult(tweet13, expectedProofs, 1, RecommendationType.TWEET);
+    assertEqualSocialProofResults(expected, results.get(tweet13));
+  }
+
+  @Test
+  public void testTweetSocialProofWithInvalidUnfavorites() {
+    // Test cases where unfavorite social proof is the only social proof type. Nothing will return
+    NodeMetadataLeftIndexedMultiSegmentBipartiteGraph graph =
+      BipartiteGraphTestHelper.buildTestNodeMetadataLeftIndexedMultiSegmentBipartiteGraphWithUnfavorite();
+
+    Long2DoubleMap seedsMap = new Long2DoubleArrayMap(
+      new long[] {user1, user2, user3, user4, user5, user6, user7,
+        user8, user9, user10, user11, user12, user13, user14},
+      new double[] {1, 1, 1, 1, 1, 1, 1, 1, 1, 1, 1, 1, 1, 1});
+    LongSet tweets = new LongArraySet(
+      new long[] {tweet1, tweet2, tweet3, tweet4, tweet5, tweet6, tweet7,
+        tweet8, tweet9, tweet10, tweet11, tweet12, tweet13});
+
+    byte[] validSocialProofTypes = new byte[] {UNFAVORITE_SOCIAL_PROOF_TYPE};
+
+    SocialProofRequest socialProofRequest = new SocialProofRequest(
+      tweets, seedsMap, validSocialProofTypes);
+    HashMap<Long, SocialProofResult> results = new HashMap<>();
+    new TweetSocialProofGenerator(graph)
+      .computeRecommendations(socialProofRequest, new Random(0))
+      .getRankedRecommendations().forEach( recInfo ->
+      results.put(((SocialProofResult)recInfo).getNode(), (SocialProofResult)recInfo));
+
+    assertEquals(0, results.size());
+  }
+
+  @Test
+  public void testTweetSocialProofWithRetweetAndUnfavorites() {
+    // Test cases where unfavorite tweets are also retweeted
+    NodeMetadataLeftIndexedMultiSegmentBipartiteGraph graph =
+      BipartiteGraphTestHelper.buildTestNodeMetadataLeftIndexedMultiSegmentBipartiteGraphWithUnfavorite();
+
+    Long2DoubleMap seedsMap = new Long2DoubleArrayMap(
+      new long[] {user1, user2, user3, user4, user5, user6, user7,
+        user8, user9, user10, user11, user12, user13, user14},
+      new double[] {1, 1, 1, 1, 1, 1, 1, 1, 1, 1, 1, 1, 1, 1});
+    LongSet tweets = new LongArraySet(
+      new long[] {tweet1, tweet2, tweet3, tweet4, tweet5, tweet6, tweet7,
+        tweet8, tweet9, tweet10, tweet11, tweet12, tweet13});
+
+    byte[] validSocialProofTypes = new byte[] {FAVORITE_SOCIAL_PROOF_TYPE, RETWEET_SOCIAL_PROOF_TYPE};
+
+    SocialProofRequest socialProofRequest = new SocialProofRequest(
+      tweets, seedsMap, validSocialProofTypes);
+    HashMap<Long, SocialProofResult> results = new HashMap<>();
+    new TweetSocialProofGenerator(graph)
+      .computeRecommendations(socialProofRequest, new Random(0))
+      .getRankedRecommendations().forEach( recInfo ->
+      results.put(((SocialProofResult)recInfo).getNode(), (SocialProofResult)recInfo));
+
+    assertEquals(10, results.size());
+
+    Byte2ObjectMap<LongSet> expectedProofs;
+    SocialProofResult expected;
+
+    // Test social proofs for tweet 1
+    expectedProofs = new Byte2ObjectArrayMap<>();
+    expectedProofs.put(FAVORITE_SOCIAL_PROOF_TYPE, new LongArraySet(new long[] {user1}));
+    expected = new SocialProofResult(tweet1, expectedProofs, 1, RecommendationType.TWEET);
+    assertEqualSocialProofResults(expected, results.get(tweet1));
+
+    // Test social proofs for tweet 2
+    expectedProofs = new Byte2ObjectArrayMap<>();
+    expectedProofs.put(RETWEET_SOCIAL_PROOF_TYPE, new LongArraySet(new long[] {user2}));
+    expected = new SocialProofResult(tweet2, expectedProofs, 1, RecommendationType.TWEET);
+    assertEqualSocialProofResults(expected, results.get(tweet2));
+
+    // Test social proofs for tweet 5
+    expectedProofs = new Byte2ObjectArrayMap<>();
+    expectedProofs.put(FAVORITE_SOCIAL_PROOF_TYPE, new LongArraySet(new long[] {user5}));
+    expected = new SocialProofResult(tweet5, expectedProofs, 1, RecommendationType.TWEET);
+    assertEqualSocialProofResults(expected, results.get(tweet5));
+
+    // Test social proofs for tweet 7
+    expectedProofs = new Byte2ObjectArrayMap<>();
+    expectedProofs.put(FAVORITE_SOCIAL_PROOF_TYPE, new LongArraySet(new long[] {user7}));
+    expected = new SocialProofResult(tweet7, expectedProofs, 1, RecommendationType.TWEET);
+    assertEqualSocialProofResults(expected, results.get(tweet7));
+
+    // Test social proofs for tweet 8
+    expectedProofs = new Byte2ObjectArrayMap<>();
+    expectedProofs.put(FAVORITE_SOCIAL_PROOF_TYPE, new LongArraySet(new long[] {user8, user9}));
+    expected = new SocialProofResult(tweet8, expectedProofs, 2, RecommendationType.TWEET);
+    assertEqualSocialProofResults(expected, results.get(tweet8));
+
+    // Test social proofs for tweet 9
+    expectedProofs = new Byte2ObjectArrayMap<>();
+    expectedProofs.put(FAVORITE_SOCIAL_PROOF_TYPE, new LongArraySet(new long[] {user9, user10}));
+    expected = new SocialProofResult(tweet9, expectedProofs, 2, RecommendationType.TWEET);
+    assertEqualSocialProofResults(expected, results.get(tweet9));
+
+    // Test social proofs for tweet 10
+    expectedProofs = new Byte2ObjectArrayMap<>();
+    expectedProofs.put(FAVORITE_SOCIAL_PROOF_TYPE, new LongArraySet(new long[] {user10}));
+    expectedProofs.put(RETWEET_SOCIAL_PROOF_TYPE, new LongArraySet(new long[] {user11}));
+    expected = new SocialProofResult(tweet10, expectedProofs, 2, RecommendationType.TWEET);
+    assertEqualSocialProofResults(expected, results.get(tweet10));
+
+    // Test social proofs for tweet 11
+    expectedProofs = new Byte2ObjectArrayMap<>();
+    expectedProofs.put(RETWEET_SOCIAL_PROOF_TYPE, new LongArraySet(new long[] {user11}));
+    expected = new SocialProofResult(tweet11, expectedProofs, 1, RecommendationType.TWEET);
+    assertEqualSocialProofResults(expected, results.get(tweet11));
+
+    // Test social proofs for tweet 12
+    expectedProofs = new Byte2ObjectArrayMap<>();
+    expectedProofs.put(RETWEET_SOCIAL_PROOF_TYPE, new LongArraySet(new long[] {user12}));
+    expected = new SocialProofResult(tweet12, expectedProofs, 1, RecommendationType.TWEET);
+    assertEqualSocialProofResults(expected, results.get(tweet12));
+
+    // Test social proofs for tweet 13
+    expectedProofs = new Byte2ObjectArrayMap<>();
+    expectedProofs.put(FAVORITE_SOCIAL_PROOF_TYPE, new LongArraySet(new long[] {user13}));
+    expectedProofs.put(RETWEET_SOCIAL_PROOF_TYPE, new LongArraySet(new long[] {user14}));
+    expected = new SocialProofResult(tweet13, expectedProofs, 2, RecommendationType.TWEET);
+    assertEqualSocialProofResults(expected, results.get(tweet13));
 
   }
 }